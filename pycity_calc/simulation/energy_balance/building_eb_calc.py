#!/usr/bin/env python
# -*- coding: utf-8 -*-
"""

"""
from __future__ import division

import os
import pickle
import copy
import warnings
import numpy as np

import pycity_calc.simulation.energy_balance.check_eb_requ as check_eb


class EnergyBalanceException(Exception):
    def __init__(self, message):
        """
        Constructor of own Energy Balance Exception

        Parameters
        ----------
        message : str
            Error message
        """

        super(EnergyBalanceException, self).__init__(message)


def get_tes_status(tes, buffer_low, buffer_high):
    """
    Returns tes status:
    1 - No further power input allowed
    2 - Only thermal input of efficient devices (e.g. CHP, HP) allowed
    3 - All devices can provide energy

    Parameters
    ----------
    tes : object
        Thermal energy storage object of pyCity_calc
    buffer_low : float
        Defines factor of relative storage buffer (relative to max state of
        charge), when only CHP and HP are allowed to save energy to tes.
        Below buffer_low * soc_max also boiler and el. heater can be used.
        E.g. 0.1 means 10 % of soc_max.
    buffer_high : float
        Defines factor of relative storage buffer (relative to max state of
        charge), when no further thermal power input into tes is allowed.
        Below buffer_low * soc_max usage of CHP and/or HP is allowed.
        E.g. 0.98 means 98 % of soc_max.

    Returns
    -------
    tes_status : int
        TES status as integer number:
        1 - No further power input allowed
        2 - Only thermal input of efficient devices (e.g. CHP, HP) allowed
        3 - All devices can provide energy
    """

    #  Get current state of charge (soc)
    curr_soc = tes.calc_curr_state_of_charge()

    if curr_soc < buffer_low:
        return 3
    elif curr_soc < buffer_high:
        return 2
    else:
        return 1


def calc_build_therm_eb(build, soc_init=0.8, boiler_full_pl=True,
                        eh_full_pl=True, buffer_low=0.1, buffer_high=0.9,
                        id=None, th_lhn_pow_rem=None):
    """
    Calculate building thermal energy balance. Requires extended building
    object with loads and thermal energy supply system.

    Parameters
    ----------
    build : object
        Extended building object of pyCity_calc
    soc_init : float, optional
        Factor of relative state of charge of thermal storage (if thermal
        storage is existent) (default: 0.8)
    boiler_full_pl : bool, optional
        Defines, if boiler should be set to full part load ability
        (default: True)
    eh_full_pl : bool, optional
        Defines, if electrical heater should be set to full part load ability
        (default: True)
    buffer_low : float, optional
        Defines factor of relative storage buffer (relative to max state of
        charge), when only CHP and HP are allowed to save energy to tes.
        Below buffer_low * soc_max also boiler and el. heater can be used.
        (default: 0.1). E.g. 0.1 means 10 % of soc_max.
    buffer_high : float, optional
        Defines factor of relative storage buffer (relative to max state of
        charge), when no further thermal power input into tes is allowed.
        Below buffer_low * soc_max usage of CHP and/or HP is allowed.
        (default: 0.9). E.g. 0.95 means 95 % of soc_max.
    id : int, optional
        Building id (default: None)
    th_lhn_pow_rem : np.array, optional
        Numpy array with remaining thermal power demand for connected LHN
        network in Watt (default: None). If None, no LHN coverage is required/
        LHN is not connected to building.
    """

    #  Check if building fulfills necessary requirements for energy balance
    #  calculation
    #  #################################################################
    check_eb.check_eb_build_requ(build=build)

    #  Check existent energy systems
    #  #################################################################
    has_boiler = False
    has_chp = False
    has_hp = False
    has_eh = False
    has_tes = False

    if build.bes.hasBoiler is True:
        has_boiler = True

        #  Set pl of boiler (+ warning)
        curr_lal = build.bes.boiler.lowerActivationLimit

        if boiler_full_pl:
            if curr_lal != 0:  # pragma: no cover
                msg = 'Boiler lower activation limit is currently higher ' \
                      'than 0.' \
                      ' Thus, new lower activation limit is set to zero 0.'
                warnings.warn(msg)
                build.bes.boiler.lowerActivationLimit = 0

    if build.bes.hasChp is True:
        has_chp = True

    if build.bes.hasHeatpump is True:
        has_hp = True

        if (build.bes.hasElectricalHeater is False
                and build.bes.hasBoiler is False
                and build.get_annual_dhw_demand() > 0):  # pragma: no cover
            msg = 'Building ' + str() + ' only has HP (no boiler or EH).' \
                                        ' Thus, it cannot cover hot water' \
                                        ' energy demand, which is larger ' \
                                        'than zero!'
            raise AssertionError(msg)

    if build.bes.hasElectricalHeater is True:
        has_eh = True

        curr_lal = build.bes.electricalHeater.lowerActivationLimit

        if eh_full_pl:
            if curr_lal != 0:  # pragma: no cover
                msg = 'EH lower activation limit is currently higher than 0.' \
                      ' Thus, new lower activation limit is set to zero 0.'
                warnings.warn(msg)
                build.bes.electricalHeater.lowerActivationLimit = 0

    if build.bes.hasTes is True:
        has_tes = True

        # Set initial soc to soc_init * soc_max
        t_min = build.bes.tes.t_min
        t_max = build.bes.tes.tMax

        t_init_new = soc_init * (t_max - t_min) + t_min

        if build.bes.tes.tInit != t_init_new:
            msg = 'Current tes initial temperature is different from ' \
                  'chosen one (via soc_init). The old initial temperature is' \
                  ' ' + str(build.bes.tes.tInit) + \
                  ' degree Celsius. The new one is ' \
                  + str(t_init_new) + \
                  ' degree Celsius.'
            warnings.warn(msg)
            #  Set new initial and current temperature to tes
            build.bes.tes.tInit = t_init_new
            build.bes.tes.t_current = t_init_new + 0.0

    # Get building thermal load curves
    #  #################################################################
    sh_p_array = build.get_space_heating_power_curve()
    dhw_p_array = build.get_dhw_power_curve()

    #  Get remaining LHN thermal power demand, if existent
    if th_lhn_pow_rem is None:
        timestep = build.environment.timer.timeDiscretization

        th_lhn_pow_rem = np.zeros(int(365 * 24 * 3600 / timestep))

    # Perform energy balance calculation for different states
    #  #################################################################
    if has_tes and has_chp and has_hp is False:
        #  Energy balance calculation with thermal storage
        #  Relevant for CHP, boiler and EH, only, as HP cannot cover
        #  complete hot water demand / cannot reach temperature levels
        #  required for hot water demand
        #  #################################################################

        #  Loop over power values
        for i in range(len(sh_p_array)):

            #  Calculate tes status
            #  ##############################################################
            tes_status = get_tes_status(tes=build.bes.tes,
                                        buffer_low=buffer_low,
                                        buffer_high=buffer_high)
            #  TES status as integer number:
            # 1 - No further power input allowed
            # 2 - Only thermal input of efficient devices (CHP, HP) allowed
            # 3 - All devices can provide energy

            #  The following merrit order is defined for thermal power supply
            #  1. CHP
            #  2. TES (tried to be supplied by CHP and HP)
            #  3. Boiler
            #  4. Electrical heater

            #  Get required thermal power values
            sh_power = sh_p_array[i]
            dhw_power = dhw_p_array[i]

            #  Remaining thermal power values
            sh_pow_remain = sh_power + 0.0
            dhw_pow_remain = dhw_power + 0.0

            #  Dummy value
            q_tes_in = None

            #  tes pointer
            tes = build.bes.tes

            #  Get maximum possible tes power input
            q_tes_in_max = tes.calc_storage_q_in_max()

            q_tes_in_remain = q_tes_in_max + 0.0

            if tes_status == 1:
                #  #########################################################
                #  Do not load tes any further. Use esys only to supply
                #  thermal power

                if has_chp:
                    #  #####################################################
                    #  Use CHP

                    #  chp pointer
                    chp = build.bes.chp

                    #  Get nominal chp power
                    q_nom_chp = chp.qNominal

                    if (sh_pow_remain + dhw_pow_remain + th_lhn_pow_rem[i]) \
                            >= q_nom_chp:
                        #  Cover part of power with full CHP load
                        chp.th_op_calc_all_results(control_signal=q_nom_chp,
                                                   time_index=i)

                        #  Calculate remaining thermal power
                        if sh_pow_remain - q_nom_chp > 0:
                            sh_pow_remain -= q_nom_chp
                        elif sh_pow_remain == q_nom_chp:
                            sh_pow_remain = 0
                        elif sh_pow_remain - q_nom_chp < 0:

                            if dhw_pow_remain > (q_nom_chp - sh_pow_remain):
                                dhw_pow_remain -= (q_nom_chp - sh_pow_remain)
                                sh_pow_remain = 0
                            elif dhw_pow_remain == q_nom_chp - sh_pow_remain:
                                dhw_pow_remain = 0
                                sh_pow_remain = 0
                            else:
                                th_lhn_pow_rem[i] -= q_nom_chp \
                                                     - sh_pow_remain \
                                                     - dhw_pow_remain
                                dhw_pow_remain = 0
                                sh_pow_remain = 0

                    elif (sh_pow_remain + dhw_pow_remain + th_lhn_pow_rem[i]) \
                            < q_nom_chp:
                        #  Try to use CHP, depending on part load

                        chp_lal = chp.lowerActivationLimit

                        if (sh_pow_remain + dhw_pow_remain
                            + th_lhn_pow_rem[i]) \
                                < chp_lal * q_nom_chp:
                            #  Required power is below part load performance,
                            #  thus, chp cannot be used
                            chp.th_op_calc_all_results(control_signal=0,
                                                       time_index=i)
                        else:
                            #  CHP can operate in part load
                            chp.th_op_calc_all_results(
                                control_signal=sh_pow_remain + dhw_pow_remain +
                                               th_lhn_pow_rem[i],
                                time_index=i)

                            sh_pow_remain = 0
                            dhw_pow_remain = 0
                            th_lhn_pow_rem[i] = 0

                # if has_hp:
                #     #  ##################################################
                #
                #     #  hp pointer
                #     hp = build.bes.heatpump
                #
                #     #  Get nominal hp power
                #     q_nom_hp = hp.qNominal
                #
                #     #  Get heat pump source temperature
                #     if hp.hp_type == 'aw':
                #         #  Use outdoor temperature
                #         temp_source = build.environment.weather.tAmbient[i]
                #     elif hp.hp_type == 'ww':
                #         temp_source = build.environment.temp_ground
                #
                #     if sh_pow_remain >= q_nom_hp:
                #         #  Cover part of power with full HP load
                #         hp.calc_hp_all_results(
                #             control_signal=q_nom_hp,
                #             t_source=temp_source,
                #             time_index=i)
                #
                #         sh_pow_remain -= q_nom_hp
                #
                #     else:
                #         #  sh_pow_remain < q_nom_hp
                #         #  Try using hp in part load
                #
                #         hp_lal = hp.lowerActivationLimit
                #
                #         if sh_pow_remain < hp_lal * q_nom_hp:
                #             #  Required power is below part load performance,
                #             #  thus, hp cannot be used
                #             hp.calc_hp_all_results(
                #                 control_signal=0,
                #                 t_source=temp_source,
                #                 time_index=i)
                #         else:
                #             #  HP can operate in part load
                #             hp.th_op_calc_all_results(
                #                 control_signal=sh_pow_remain,
                #                 time_index=i)
                #
                #             sh_pow_remain = 0

                #  Use TES
                #  #####################################################

                #  TES pointer
                tes = build.bes.tes

                #  Get info about max tes power output (include buffer)
                #  Todo: (1 - buffer_low) only estimation, not desired value
                q_out_max = (1 - buffer_low) * tes.calc_storage_q_out_max()

                t_prior = tes.t_current

                if (sh_pow_remain + dhw_pow_remain + th_lhn_pow_rem[i]) \
                        >= q_out_max:
                    #  Cover part of remaining th. demand with full storage
                    #  load (leave buffer)

                    #  Check if q_out is not exceeding maximum possible
                    #  dharging power
                    q_out_limit = tes.calc_storage_q_out_max()
                    if q_out_max > q_out_limit:
                        msg = 'q_out_max (' \
                              + str(q_out_max) + ' W) exceeds tes output' \
                                                 'power limit of ' \
                              + str(q_out_limit) + ' W.'
                        raise EnergyBalanceException(msg)

                    tes.calc_storage_temp_for_next_timestep(q_in=0,
                                                            q_out=q_out_max,
                                                            t_prior=t_prior,
                                                            t_ambient=None,
                                                            set_new_temperature=True,
                                                            save_res=True,
                                                            time_index=i)

                    #  Calculate remaining thermal power
                    if sh_pow_remain - q_out_max > 0:
                        sh_pow_remain -= q_out_max
                    elif sh_pow_remain == q_out_max:
                        sh_pow_remain = 0
                    elif sh_pow_remain - q_out_max < 0:

                        if dhw_pow_remain > (q_out_max - sh_pow_remain):
                            dhw_pow_remain -= (q_out_max - sh_pow_remain)
                            sh_pow_remain = 0
                        elif dhw_pow_remain == q_out_max - sh_pow_remain:
                            dhw_pow_remain = 0
                            sh_pow_remain = 0
                        else:
                            th_lhn_pow_rem[i] -= (q_out_max \
                                                  - sh_pow_remain \
                                                  - dhw_pow_remain)
                            dhw_pow_remain = 0
                            sh_pow_remain = 0

                else:
                    #  Cover remaining demand with storage load

                    #  Check if q_out is not exceeding maximum possible
                    #  charging power
                    q_out_check = sh_pow_remain + dhw_pow_remain \
                                  + th_lhn_pow_rem[i]
                    q_out_limit = tes.calc_storage_q_out_max()
                    if q_out_check > q_out_limit:
                        msg = 'q_out_max (' \
                              + str(q_out_check) + ' W) exceeds tes output' \
                                                   'power limit of ' \
                              + str(q_out_limit) + ' W.'
                        raise EnergyBalanceException(msg)

                    tes.calc_storage_temp_for_next_timestep(q_in=0,
                                                            q_out=q_out_check,
                                                            t_prior=t_prior,
                                                            t_ambient=None,
                                                            set_new_temperature=True,
                                                            save_res=True,
                                                            time_index=i)

                    sh_pow_remain = 0
                    dhw_pow_remain = 0
                    th_lhn_pow_rem[i] = 0

                if has_boiler:

                    #  boiler pointer
                    boiler = build.bes.boiler

                    #  Get nominal power
                    q_nom_boi = boiler.qNominal

                    #  if sh_pow_remain > 0 or dhw_pow_remain > 0, use boiler
                    if (sh_pow_remain + dhw_pow_remain + th_lhn_pow_rem[i]) \
                            >= q_nom_boi:
                        #  Cover part of power with full boiler load
                        boiler.calc_boiler_all_results(
                            control_signal=q_nom_boi,
                            time_index=i)

                        #  Calculate remaining thermal power
                        if sh_pow_remain - q_nom_boi > 0:
                            sh_pow_remain -= q_nom_boi
                        elif sh_pow_remain == q_nom_boi:
                            sh_pow_remain = 0
                        elif sh_pow_remain - q_nom_boi < 0:

                            if dhw_pow_remain > (q_nom_boi - sh_pow_remain):
                                dhw_pow_remain -= (q_nom_boi - sh_pow_remain)
                                sh_pow_remain = 0
                            elif dhw_pow_remain == q_nom_boi - sh_pow_remain:
                                dhw_pow_remain = 0
                                sh_pow_remain = 0
                            else:
                                th_lhn_pow_rem[i] -= (q_nom_boi \
                                                      - sh_pow_remain \
                                                      - dhw_pow_remain)
                                dhw_pow_remain = 0
                                sh_pow_remain = 0

                    elif (sh_pow_remain + dhw_pow_remain + th_lhn_pow_rem[i]) \
                            < q_nom_boi:
                        #  Use boiler in part load

                        boiler.calc_boiler_all_results(
                            control_signal=(sh_pow_remain
                                            + dhw_pow_remain
                                            + th_lhn_pow_rem[i]),
                            time_index=i)

                        sh_pow_remain = 0
                        dhw_pow_remain = 0
                        th_lhn_pow_rem[i] = 0

                if has_eh:

                    #  if sh_pow_remain > 0 or dhw_pow_remain > 0, use eh

                    #  eh pointer
                    eheater = build.bes.electricalHeater

                    #  Get nominal power
                    q_nom_eh = eheater.qNominal

                    #  if sh_pow_remain > 0 or dhw_pow_remain > 0, use eh
                    if (sh_pow_remain + dhw_pow_remain
                        + th_lhn_pow_rem[i]) >= q_nom_eh:
                        #  Cover part of power with full eh load
                        eheater.calc_el_h_all_results(
                            control_signal=q_nom_eh,
                            time_index=i)

                        #  Calculate remaining thermal power
                        if sh_pow_remain - q_nom_eh > 0:
                            sh_pow_remain -= q_nom_eh
                        elif sh_pow_remain == q_nom_eh:
                            sh_pow_remain = 0
                        elif sh_pow_remain - q_nom_eh < 0:

                            if dhw_pow_remain > (q_nom_eh - sh_pow_remain):
                                dhw_pow_remain -= (q_nom_eh - sh_pow_remain)
                                sh_pow_remain = 0
                            elif dhw_pow_remain == q_nom_eh - sh_pow_remain:
                                dhw_pow_remain = 0
                                sh_pow_remain = 0
                            else:
                                th_lhn_pow_rem[i] -= (q_nom_eh \
                                                      - sh_pow_remain \
                                                      - dhw_pow_remain)
                                dhw_pow_remain = 0
                                sh_pow_remain = 0

                    elif (sh_pow_remain + dhw_pow_remain
                          + th_lhn_pow_rem[i]) < q_nom_eh:
                        #  Use eh in part load

                        eheater.calc_el_h_all_results(
                            control_signal=(sh_pow_remain + dhw_pow_remain
                                            + th_lhn_pow_rem[i]),
                            time_index=i)

                        sh_pow_remain = 0
                        dhw_pow_remain = 0
                        th_lhn_pow_rem[i] = 0

            elif tes_status == 2:
                #  Tes should be charged with CHP
                #  #########################################################

                if has_chp:
                    #  #####################################################
                    #  Use CHP

                    #  chp pointer
                    chp = build.bes.chp

                    #  Get nominal chp power
                    q_nom_chp = chp.qNominal

                    if (sh_pow_remain + dhw_pow_remain + q_tes_in_remain
                        + th_lhn_pow_rem[i]) \
                            >= q_nom_chp:
                        #  Cover part of power with full CHP load
                        chp.th_op_calc_all_results(control_signal=q_nom_chp,
                                                   time_index=i)

                        #  Calculate remaining thermal power
                        if sh_pow_remain - q_nom_chp > 0:
                            sh_pow_remain -= q_nom_chp
                            q_tes_in = 0

                        elif sh_pow_remain == q_nom_chp:
                            sh_pow_remain = 0
                            q_tes_in = 0

                        elif sh_pow_remain - q_nom_chp < 0:

                            if dhw_pow_remain \
                                    - (q_nom_chp - sh_pow_remain) > 0:
                                dhw_pow_remain -= (q_nom_chp - sh_pow_remain)
                                q_tes_in = 0

                            elif dhw_pow_remain == (q_nom_chp - sh_pow_remain):
                                dhw_pow_remain = 0
                                q_tes_in = 0

                            elif dhw_pow_remain - (
                                    q_nom_chp - sh_pow_remain) < 0:

                                if (q_tes_in_remain > q_nom_chp
                                        - sh_pow_remain - dhw_pow_remain):

                                    q_tes_in = q_nom_chp - sh_pow_remain - \
                                               dhw_pow_remain
                                    q_tes_in_remain -= q_tes_in

                                elif (q_tes_in_remain == q_nom_chp
                                      - sh_pow_remain - dhw_pow_remain):
                                    q_tes_in = q_tes_in_remain + 0.0
                                    q_tes_in_remain = 0

                                else:
                                    th_lhn_pow_rem[i] -= (q_nom_chp
                                                          - sh_pow_remain
                                                          - dhw_pow_remain
                                                          - q_tes_in_remain)
                                    q_tes_in = q_tes_in_remain + 0.0
                                    q_tes_in_remain = 0

                                dhw_pow_remain = 0
                            sh_pow_remain = 0

                    elif (sh_pow_remain + dhw_pow_remain + q_tes_in_remain
                          + th_lhn_pow_rem[i]) < \
                            q_nom_chp:
                        #  Try to use CHP, depending on part load

                        chp_lal = chp.lowerActivationLimit

                        if ((sh_pow_remain + dhw_pow_remain + q_tes_in_remain
                             + th_lhn_pow_rem[i])
                                < chp_lal * q_nom_chp):
                            #  Required power is below part load performance,
                            #  thus, chp cannot be used
                            chp.th_op_calc_all_results(control_signal=0,
                                                       time_index=i)
                            q_tes_in = 0

                        else:
                            #  CHP can operate in part load
                            chp.th_op_calc_all_results(
                                control_signal=sh_pow_remain
                                               + dhw_pow_remain
                                               + q_tes_in_remain
                                               + th_lhn_pow_rem[i],
                                time_index=i)

                            q_tes_in = q_tes_in_remain + 0.0
                            q_tes_in_remain = 0

                            sh_pow_remain = 0
                            dhw_pow_remain = 0
                            th_lhn_pow_rem[i] = 0

                if has_boiler:

                    #  boiler pointer
                    boiler = build.bes.boiler

                    #  Get nominal power
                    q_nom_boi = boiler.qNominal

                    #  if sh_pow_remain > 0 or dhw_pow_remain > 0, use boiler
                    if (sh_pow_remain + dhw_pow_remain
                        + th_lhn_pow_rem[i]) >= q_nom_boi:
                        #  Cover part of power with full boiler load
                        boiler.calc_boiler_all_results(
                            control_signal=q_nom_boi,
                            time_index=i)

                        #  Calculate remaining thermal power
                        if sh_pow_remain - q_nom_boi > 0:
                            sh_pow_remain -= q_nom_boi
                        elif sh_pow_remain == q_nom_boi:
                            sh_pow_remain = 0
                        elif sh_pow_remain - q_nom_boi < 0:

                            if dhw_pow_remain > (q_nom_boi - sh_pow_remain):
                                dhw_pow_remain -= (q_nom_boi - sh_pow_remain)
                                sh_pow_remain = 0
                            elif dhw_pow_remain == (q_nom_boi - sh_pow_remain):
                                dhw_pow_remain = 0
                                sh_pow_remain = 0
                            else:
                                th_lhn_pow_rem[i] -= (q_nom_boi
                                                      - sh_pow_remain
                                                      - dhw_pow_remain)
                                dhw_pow_remain = 0
                                sh_pow_remain = 0

                    elif (sh_pow_remain + dhw_pow_remain
                          + th_lhn_pow_rem[i]) < q_nom_boi:
                        #  Use boiler in part load

                        boiler.calc_boiler_all_results(
                            control_signal=(sh_pow_remain
                                            + dhw_pow_remain
                                            + th_lhn_pow_rem[i]),
                            time_index=i)

                        sh_pow_remain = 0
                        dhw_pow_remain = 0
                        th_lhn_pow_rem[i] = 0

                if has_eh:

                    #  if sh_pow_remain > 0 or dhw_pow_remain > 0, use eh

                    #  eh pointer
                    eheater = build.bes.electricalHeater

                    #  Get nominal power
                    q_nom_eh = eheater.qNominal

                    #  if sh_pow_remain > 0 or dhw_pow_remain > 0, use eh
                    if (sh_pow_remain + dhw_pow_remain
                        + th_lhn_pow_rem[i]) >= q_nom_eh:
                        #  Cover part of power with full eh load
                        eheater.calc_el_h_all_results(
                            control_signal=q_nom_eh,
                            time_index=i)

                        #  Calculate remaining thermal power
                        if sh_pow_remain - q_nom_eh > 0:
                            sh_pow_remain -= q_nom_eh
                        elif sh_pow_remain == q_nom_eh:
                            sh_pow_remain = 0
                        elif sh_pow_remain - q_nom_eh < 0:

                            if dhw_pow_remain > (q_nom_eh - sh_pow_remain):
                                dhw_pow_remain -= (q_nom_eh - sh_pow_remain)
                                sh_pow_remain = 0
                            elif dhw_pow_remain == (q_nom_eh - sh_pow_remain):
                                dhw_pow_remain = 0
                                sh_pow_remain = 0
                            else:
                                th_lhn_pow_rem[i] -= (q_nom_eh
                                                      - sh_pow_remain
                                                      - dhw_pow_remain)
                                dhw_pow_remain = 0
                                sh_pow_remain = 0

                    elif (sh_pow_remain + dhw_pow_remain
                          + th_lhn_pow_rem[i]) < q_nom_eh:
                        #  Use eh in part load

                        eheater.calc_el_h_all_results(
                            control_signal=(sh_pow_remain + dhw_pow_remain
                                            + th_lhn_pow_rem[i]),
                            time_index=i)

                        sh_pow_remain = 0
                        dhw_pow_remain = 0
                        th_lhn_pow_rem[i] = 0

                # Use tes
                #  ###########################################################
                #  Use/load storage, if possible

                if q_tes_in is None:
                    q_tes_in = 0

                # tes pointer
                tes = build.bes.tes

                #  Get maximum possible tes power output
                q_tes_out_max = tes.calc_storage_q_out_max(q_in=q_tes_in)

                #  Plausibility check
                #  Get maximum possible tes power input
                q_tes_in_max = tes.calc_storage_q_in_max()

                assert q_tes_in_max >= q_tes_in

                temp_prior = tes.t_current

                if sh_pow_remain + dhw_pow_remain > 0:
                    #  Use storage to cover remaining demands
                    q_tes_out = sh_pow_remain + dhw_pow_remain

                    if q_tes_out_max > q_tes_out:
                        #  Use storage to cover remaining LHN power demands
                        th_lhn_pow_rem[i] -= q_tes_out_max - q_tes_out
                        q_tes_out = q_tes_out_max + 0.0

                else:
                    q_tes_out = 0

                if q_tes_out_max < q_tes_out:
                    msg = 'TES stored energy cannot cover remaining ' \
                          'demand in ' \
                          'building' + str(id) + ' at timestep ' + str(i) + '.'
                    raise EnergyBalanceException(msg)

                # Check if q_in is not exceeding maximum possible
                #  discharging power
                q_in_limit = tes.calc_storage_q_in_max(q_out=q_tes_out)
                if q_tes_in > q_in_limit:
                    msg = 'q_tes_in (' \
                          + str(q_tes_in) + ' W) exceeds tes input' \
                                            'power limit of ' \
                          + str(q_in_limit) + ' W.'
                    raise EnergyBalanceException(msg)

                # Load storage with q_tes_in
                tes.calc_storage_temp_for_next_timestep(q_in=q_tes_in,
                                                        q_out=q_tes_out,
                                                        t_prior=temp_prior,
                                                        set_new_temperature=True,
                                                        save_res=True,
                                                        time_index=i)

            elif tes_status == 3:
                #  #########################################################
                #  Load tes with every possible device

                #  Dummy value
                q_tes_in = None

                #  tes pointer
                tes = build.bes.tes

                #  Get maximum possible tes power input
                q_tes_in_max = tes.calc_storage_q_in_max()

                q_tes_in_remain = q_tes_in_max + 0.0

                if has_chp:
                    #  #####################################################
                    #  Use CHP

                    #  chp pointer
                    chp = build.bes.chp

                    #  Get nominal chp power
                    q_nom_chp = chp.qNominal

                    if (sh_pow_remain + dhw_pow_remain
                        + q_tes_in_remain + th_lhn_pow_rem[i]) \
                            >= q_nom_chp:
                        #  Cover part of power with full CHP load
                        chp.th_op_calc_all_results(control_signal=q_nom_chp,
                                                   time_index=i)

                        #  Calculate remaining thermal power
                        if sh_pow_remain - q_nom_chp > 0:
                            sh_pow_remain -= q_nom_chp
                            q_tes_in = 0

                        elif sh_pow_remain == q_nom_chp:
                            sh_pow_remain = 0
                            q_tes_in = 0

                        elif sh_pow_remain - q_nom_chp < 0:
                            if dhw_pow_remain - (
                                    q_nom_chp - sh_pow_remain) > 0:
                                dhw_pow_remain -= (q_nom_chp - sh_pow_remain)
                                q_tes_in = 0

                            elif dhw_pow_remain == (q_nom_chp - sh_pow_remain):
                                dhw_pow_remain = 0
                                q_tes_in = 0

                            elif dhw_pow_remain - (q_nom_chp - sh_pow_remain) \
                                    < 0:

                                if (q_tes_in_remain > q_nom_chp
                                        - sh_pow_remain - dhw_pow_remain):

                                    q_tes_in = q_nom_chp - sh_pow_remain - \
                                               dhw_pow_remain
                                    q_tes_in_remain -= q_tes_in
                                elif q_tes_in_remain == q_nom_chp \
                                        - sh_pow_remain - dhw_pow_remain:
                                    q_tes_in = q_tes_in_remain + 0.0
                                    q_tes_in_remain = 0
                                else:
                                    q_tes_in = q_tes_in_remain + 0.0
                                    th_lhn_pow_rem[i] -= (q_nom_chp
                                                          - sh_pow_remain
                                                          - dhw_pow_remain
                                                          - q_tes_in_remain)
                                    q_tes_in_remain = 0

                                dhw_pow_remain = 0
                            sh_pow_remain = 0

                    elif (sh_pow_remain + dhw_pow_remain
                          + q_tes_in_max + th_lhn_pow_rem[i]) < \
                            q_nom_chp:
                        #  Try to use CHP, depending on part load

                        chp_lal = chp.lowerActivationLimit

                        if ((sh_pow_remain + dhw_pow_remain + q_tes_in_max +
                             th_lhn_pow_rem[i])
                                < chp_lal * q_nom_chp):
                            #  Required power is below part load performance,
                            #  thus, chp cannot be used
                            chp.th_op_calc_all_results(control_signal=0,
                                                       time_index=i)

                        else:
                            #  CHP can operate in part load
                            chp.th_op_calc_all_results(
                                control_signal=sh_pow_remain
                                               + dhw_pow_remain
                                               + q_tes_in_max
                                               + th_lhn_pow_rem[i],
                                time_index=i)

                            q_tes_in = q_tes_in_max + 0.0

                            sh_pow_remain = 0
                            dhw_pow_remain = 0
                            q_tes_in_remain = 0
                            th_lhn_pow_rem[i] = 0

                if has_boiler:

                    #  boiler pointer
                    boiler = build.bes.boiler

                    #  Get nominal power
                    q_nom_boi = boiler.qNominal

                    #  if sh_pow_remain > 0 or dhw_pow_remain > 0, use boiler
                    if (sh_pow_remain + dhw_pow_remain
                        + q_tes_in_remain + th_lhn_pow_rem[i]) \
                            >= q_nom_boi:
                        #  Cover part of power with full boiler load
                        boiler.calc_boiler_all_results(
                            control_signal=q_nom_boi,
                            time_index=i)

                        #  Calculate remaining thermal power
                        if sh_pow_remain - q_nom_boi > 0:
                            sh_pow_remain -= q_nom_boi

                        elif sh_pow_remain == q_nom_boi:
                            sh_pow_remain = 0

                        elif sh_pow_remain - q_nom_boi < 0:
                            if dhw_pow_remain - \
                                    (q_nom_boi - sh_pow_remain) > 0:
                                dhw_pow_remain -= (q_nom_boi - sh_pow_remain)

                            elif dhw_pow_remain == (q_nom_boi - sh_pow_remain):
                                dhw_pow_remain = 0

                            elif dhw_pow_remain - \
                                    (q_nom_boi - sh_pow_remain) < 0:

                                if q_tes_in is None:
                                    q_tes_in = 0

                                if q_tes_in_remain > (q_nom_boi
                                                      - sh_pow_remain
                                                      - dhw_pow_remain):

                                    # Add boiler power to CHP power to load
                                    #  storage
                                    q_tes_in += q_nom_boi - sh_pow_remain - \
                                                dhw_pow_remain

                                    q_tes_in_remain -= q_nom_boi - \
                                                       sh_pow_remain - \
                                                       dhw_pow_remain
                                elif q_tes_in_remain == (q_nom_boi
                                                         - sh_pow_remain
                                                         - dhw_pow_remain):
                                    q_tes_in += q_tes_in_remain
                                    q_tes_in_remain = 0
                                else:
                                    q_tes_in += q_tes_in_remain
                                    th_lhn_pow_rem[i] -= (q_nom_boi
                                                          - sh_pow_remain
                                                          - dhw_pow_remain
                                                          - q_tes_in_remain)
                                    q_tes_in_remain = 0

                                #  Logic-check
                                assert q_tes_in_remain >= 0

                                dhw_pow_remain = 0

                            sh_pow_remain = 0

                    else:
                        #  Cover part of demand with full boiler load
                        boiler.calc_boiler_all_results(
                            control_signal=sh_pow_remain + dhw_pow_remain
                                           + q_tes_in_remain + th_lhn_pow_rem[
                                               i],
                            time_index=i)
                        sh_pow_remain = 0
                        dhw_pow_remain = 0
                        q_tes_in_remain = 0
                        th_lhn_pow_rem[i] = 0

                if has_eh:

                    #  if sh_pow_remain > 0 or dhw_pow_remain > 0, use eh

                    #  eh pointer
                    eheater = build.bes.electricalHeater

                    #  Get nominal power
                    q_nom_eh = eheater.qNominal

                    #  if sh_pow_remain > 0 or dhw_pow_remain > 0, use EH
                    if (sh_pow_remain + dhw_pow_remain
                        + q_tes_in_remain + th_lhn_pow_rem[i]) \
                            >= q_nom_eh:
                        #  Cover part of power with full EH load
                        eheater.calc_el_h_all_results(
                            control_signal=q_nom_eh,
                            time_index=i)

                        #  Calculate remaining thermal power
                        if sh_pow_remain - q_nom_eh > 0:
                            sh_pow_remain -= q_nom_eh

                        elif sh_pow_remain == q_nom_eh:
                            sh_pow_remain = 0

                        elif sh_pow_remain - q_nom_eh < 0:
                            if dhw_pow_remain - \
                                    (q_nom_eh - sh_pow_remain) > 0:
                                dhw_pow_remain -= (q_nom_eh - sh_pow_remain)

                            elif dhw_pow_remain == (q_nom_eh - sh_pow_remain):
                                dhw_pow_remain = 0

                            elif dhw_pow_remain - \
                                    (q_nom_eh - sh_pow_remain) < 0:

                                if q_tes_in is None:
                                    q_tes_in = 0

                                if q_tes_in_remain > (q_nom_eh
                                                      - sh_pow_remain
                                                      - dhw_pow_remain):

                                    # Add boiler power to CHP power to load
                                    #  storage
                                    q_tes_in += q_nom_eh - sh_pow_remain - \
                                                dhw_pow_remain

                                    q_tes_in_remain -= q_nom_eh - \
                                                       sh_pow_remain - \
                                                       dhw_pow_remain
                                elif q_tes_in_remain == (q_nom_eh
                                                         - sh_pow_remain
                                                         - dhw_pow_remain):
                                    q_tes_in += q_tes_in_remain
                                    q_tes_in_remain = 0
                                else:
                                    q_tes_in += q_tes_in_remain
                                    th_lhn_pow_rem[i] -= (q_nom_eh
                                                          - sh_pow_remain
                                                          - dhw_pow_remain
                                                          - q_tes_in_remain)
                                    q_tes_in_remain = 0

                                # Logic-check
                                assert q_tes_in_remain >= 0

                                dhw_pow_remain = 0

                            sh_pow_remain = 0

                    else:
                        #  Cover full power with EH part load
                        eheater.calc_el_h_all_results(
                            control_signal=sh_pow_remain + dhw_pow_remain
                                           + q_tes_in_remain + th_lhn_pow_rem[
                                               i],
                            time_index=i)
                        sh_pow_remain = 0
                        dhw_pow_remain = 0
                        q_tes_in_remain = 0
                        th_lhn_pow_rem[i] = 0

                if q_tes_in is None:
                    q_tes_in = 0

                # If uncovered demand, use TES
                if (sh_pow_remain > 0 or dhw_pow_remain > 0
                        or th_lhn_pow_rem[i] > 0):
                    #  Use tes to cover demands
                    q_out_requ = sh_pow_remain + dhw_pow_remain

                    q_out_max = tes.calc_storage_q_out_max(q_in=q_tes_in)

                    if q_out_max > q_out_requ:
                        #  Use storage to cover remaining LHN power demands
                        if th_lhn_pow_rem[i] >= (q_out_max - q_out_requ):
                            th_lhn_pow_rem[i] -= (q_out_max - q_out_requ)
                            q_out_requ = q_out_max + 0.0
                        else:
                            q_out_requ = th_lhn_pow_rem[i] + 0.0
                            th_lhn_pow_rem[i] = 0

                    if q_out_max < q_out_requ:
                        msg = 'TES stored energy cannot cover remaining ' \
                              'demand in ' \
                              'building' + str(id) + ' at timestep ' + str(
                            i) + '.'
                        raise EnergyBalanceException(msg)
                else:
                    q_out_requ = 0

                temp_prior = tes.t_current

                #  Check if q_out is not exceeding maximum possible
                #  dharging power
                q_out_limit = tes.calc_storage_q_out_max(q_in=q_tes_in)
                if q_out_requ > q_out_limit:
                    msg = 'q_out_requ (' \
                          + str(q_out_requ) + ' W) exceeds tes output' \
                                              'power limit of ' \
                          + str(q_out_limit) + ' W.'
                    raise EnergyBalanceException(msg)

                # Check if q_in is not exceeding maximum possible
                #  discharging power
                q_in_limit = tes.calc_storage_q_in_max(q_out=q_out_requ)
                if q_tes_in > q_in_limit:
                    msg = 'q_tes_in (' \
                          + str(q_tes_in) + ' W) exceeds tes input' \
                                            'power limit of ' \
                          + str(q_in_limit) + ' W.'
                    raise EnergyBalanceException(msg)

                # Calc. storage energy balance for this timestep
                tes.calc_storage_temp_for_next_timestep(q_in=q_tes_in,
                                                        q_out=q_out_requ,
                                                        t_prior=temp_prior,
                                                        set_new_temperature=True,
                                                        save_res=True,
                                                        time_index=i)

                sh_pow_remain = 0
                dhw_pow_remain = 0

            if sh_pow_remain > 0 or dhw_pow_remain > 0:
                msg = 'Could not solve thermal energy balance in ' \
                      'building' + str(id) + ' at timestep ' + str(i) + '.'
                raise EnergyBalanceException(msg)


    elif has_tes and has_hp:
        #  Use heat pump with thermal storage to cover space heating demand

        #  Loop over power values
        for i in range(len(sh_p_array)):

            #  Calculate tes status
            #  ##############################################################
            tes_status = get_tes_status(tes=build.bes.tes,
                                        buffer_low=buffer_low,
                                        buffer_high=buffer_high)
            #  TES status as integer number:
            # 1 - No further power input allowed
            # 2 - Only thermal input of efficient devices (CHP, HP) allowed
            # 3 - All devices can provide energy

            #  Get required thermal power values
            sh_power = sh_p_array[i]
            dhw_power = dhw_p_array[i]

            #  Remaining thermal power values
            sh_pow_remain = sh_power + 0.0
            dhw_pow_remain = dhw_power + 0.0

            #  hp pointer
            hp = build.bes.heatpump

            #  Get nominal hp power
            q_nom_hp = hp.qNominal

            #  Get heat pump source temperature
            if hp.hp_type == 'aw':
                #  Use outdoor temperature
                temp_source = build.environment.weather.tAmbient[i]
            elif hp.hp_type == 'ww':
                temp_source = build.environment.temp_ground

            # TES pointer
            tes = build.bes.tes

            #  Get maximum possible tes power input
            q_tes_in_max = tes.calc_storage_q_in_max()

            #  Get info about max tes power output (include buffer)
            #  Todo: (1 - buffer_low) only estimation, not desired value
            q_out_max = (1 - buffer_low) * tes.calc_storage_q_out_max()

            #  TES mode 1
            if tes_status == 1:
                # #########################################################
                #  Do not load tes any further. Use esys only to supply
                #  thermal power

                #  Use HP for SH
                #  Use EH for DHW
                #  Use TES for SH, if necessary
                #  Use EH for SH, if necessary
                if sh_pow_remain >= q_nom_hp:
                    #  Cover part of sh power with full HP load
                    hp.calc_hp_all_results(
                        control_signal=q_nom_hp,
                        t_source=temp_source,
                        time_index=i)

                    sh_pow_remain -= q_nom_hp

                else:
                    #  sh_pow_remain < q_nom_hp
                    #  Try using hp in part load

                    hp_lal = hp.lowerActivationLimit

                    if sh_pow_remain < hp_lal * q_nom_hp:
                        #  Required power is below part load performance,
                        #  thus, hp cannot be used
                        hp.calc_hp_all_results(
                            control_signal=0,
                            t_source=temp_source,
                            time_index=i)
                    else:
                        #  HP can operate in part load
                        hp.calc_hp_all_results(
                            control_signal=sh_pow_remain,
                            t_source=temp_source,
                            time_index=i)

                        sh_pow_remain = 0

                # Use TES
                #  #####################################################

                t_prior = tes.t_current

                if sh_pow_remain >= q_out_max:
                    #  Cover part of remaining th. demand with full storage
                    #  load (leave buffer)

                    #  Check if q_out is not exceeding maximum possible
                    #  dharging power
                    q_out_limit = tes.calc_storage_q_out_max()
                    if q_out_max > q_out_limit:
                        msg = 'q_out_max (' \
                              + str(q_out_max) + ' W) exceeds tes output' \
                                                 'power limit of ' \
                              + str(q_out_limit) + ' W.'
                        raise EnergyBalanceException(msg)

                    tes.calc_storage_temp_for_next_timestep(q_in=0,
                                                            q_out=q_out_max,
                                                            t_prior=t_prior,
                                                            t_ambient=None,
                                                            set_new_temperature=True,
                                                            save_res=True,
                                                            time_index=i)

                    #  Calculate remaining thermal power
                    if sh_pow_remain - q_out_max > 0:
                        sh_pow_remain -= q_out_max
                    elif sh_pow_remain == q_out_max:
                        sh_pow_remain = 0

                else:
                    #  Cover remaining demand with storage load

                    #  Check if q_out is not exceeding maximum possible
                    #  dharging power
                    q_out_limit = tes.calc_storage_q_out_max()
                    if sh_pow_remain > q_out_limit:
                        msg = 'sh_pow_remain (' \
                              + str(sh_pow_remain) + ' W) exceeds tes output' \
                                                     'power limit of ' \
                              + str(q_out_limit) + ' W.'
                        raise EnergyBalanceException(msg)

                    tes.calc_storage_temp_for_next_timestep(q_in=0,
                                                            q_out=sh_pow_remain,
                                                            t_prior=t_prior,
                                                            t_ambient=None,
                                                            set_new_temperature=True,
                                                            save_res=True,
                                                            time_index=i)
                    sh_pow_remain = 0

                if has_boiler:

                    #  if sh_pow_remain > 0 or dhw_pow_remain > 0, use eh

                    #  eh pointer
                    boiler = build.bes.boiler

                    #  Get nominal power
                    q_nom_boi = boiler.qNominal

                    #  if sh_pow_remain > 0 or dhw_pow_remain > 0, use eh
                    if (sh_pow_remain + dhw_pow_remain) >= q_nom_boi:
                        #  Cover part of power with full eh load
                        boiler.calc_boiler_all_results(
                            control_signal=q_nom_boi,
                            time_index=i)

                        #  Calculate remaining thermal power
                        if sh_pow_remain - q_nom_boi > 0:
                            sh_pow_remain -= q_nom_boi
                        elif sh_pow_remain == q_nom_boi:
                            sh_pow_remain = 0
                        elif sh_pow_remain - q_nom_boi < 0:
                            dhw_pow_remain -= (q_nom_boi - sh_pow_remain)
                            sh_pow_remain = 0

                    elif (sh_pow_remain + dhw_pow_remain) < q_nom_boi:
                        #  Use boiler in part load

                        boiler.calc_boiler_all_results(
                            control_signal=(
                                    sh_pow_remain + dhw_pow_remain),
                            time_index=i)

                        sh_pow_remain = 0
                        dhw_pow_remain = 0

                if has_eh:

                    #  if sh_pow_remain > 0 or dhw_pow_remain > 0, use eh

                    #  eh pointer
                    eheater = build.bes.electricalHeater

                    #  Get nominal power
                    q_nom_eh = eheater.qNominal

                    #  if sh_pow_remain > 0 or dhw_pow_remain > 0, use eh
                    if (sh_pow_remain + dhw_pow_remain) >= q_nom_eh:
                        #  Cover part of power with full eh load
                        eheater.calc_el_h_all_results(
                            control_signal=q_nom_eh,
                            time_index=i)

                        #  Calculate remaining thermal power
                        if sh_pow_remain - q_nom_eh > 0:
                            sh_pow_remain -= q_nom_eh
                        elif sh_pow_remain == q_nom_eh:
                            sh_pow_remain = 0
                        elif sh_pow_remain - q_nom_eh < 0:
                            dhw_pow_remain -= (q_nom_eh - sh_pow_remain)
                            sh_pow_remain = 0

                    elif (sh_pow_remain + dhw_pow_remain) < q_nom_eh:
                        #  Use eh in part load

                        eheater.calc_el_h_all_results(
                            control_signal=(
                                    sh_pow_remain + dhw_pow_remain),
                            time_index=i)

                        sh_pow_remain = 0
                        dhw_pow_remain = 0

            # TES mode 2
            elif tes_status == 2:
                #  Use HP for SH and TES
                #  Use Boiler and EH for DHW
                #  Use Boiler and EH for SH, if necessary
                #  Use TES for SH, if necessary

                #  Dummy value
                q_tes_in = None

                q_tes_in_remain = q_tes_in_max + 0.0

                #  Use HP
                if sh_pow_remain + q_tes_in_remain >= q_nom_hp:
                    #  Cover part of sh power with full HP load
                    hp.calc_hp_all_results(
                        control_signal=q_nom_hp,
                        t_source=temp_source,
                        time_index=i)

                    if sh_pow_remain > q_nom_hp:
                        sh_pow_remain -= q_nom_hp
                    elif sh_pow_remain == q_nom_hp:
                        sh_pow_remain = 0
                    elif sh_pow_remain < q_nom_hp:
                        q_tes_in = q_nom_hp - sh_pow_remain
                        q_tes_in_remain -= q_tes_in
                        sh_pow_remain = 0

                        assert q_tes_in <= q_tes_in_max

                else:
                    #  sh_pow_remain < q_nom_hp
                    #  Try using hp in part load

                    hp_lal = hp.lowerActivationLimit

                    if sh_pow_remain + q_tes_in_max < hp_lal * q_nom_hp:
                        #  Required power is below part load performance,
                        #  thus, hp cannot be used
                        hp.calc_hp_all_results(
                            control_signal=0,
                            t_source=temp_source,
                            time_index=i)
                    else:
                        #  HP can operate in part load
                        hp.calc_hp_all_results(
                            control_signal=sh_pow_remain + q_tes_in_remain,
                            t_source=temp_source,
                            time_index=i)

                        sh_pow_remain = 0
                        q_tes_in = q_tes_in_remain + 0.0
                        q_tes_in_remain = 0

                # Use tes
                #  ###########################################################
                #  Use/load storage, if possible

                if q_tes_in is None:
                    q_tes_in = 0

                # Get maximum possible tes power output
                q_tes_out_max = tes.calc_storage_q_out_max(q_in=q_tes_in)

                #  Plausibility check
                #  Get maximum possible tes power input
                q_tes_in_max = tes.calc_storage_q_in_max()
                assert q_tes_in_max >= q_tes_in

                temp_prior = tes.t_current

                #  Check if q_tes_out_max is larger than sh_pow_remain
                #  Then, tes can be used to fully cover sh_pow_remain
                if sh_pow_remain <= q_tes_out_max:
                    q_tes_out = sh_pow_remain + 0.0
                    sh_pow_remain = 0
                else:
<<<<<<< HEAD
                    q_tes_out = 0

                if q_tes_out_max < q_tes_out:
                    msg = 'TES stored energy cannot cover remaining ' \
                          'demand in ' \
                          'building' + str(id) + ' at timestep ' \
                          + str(i) + '. Missing thermal power: ' \
                          + str(q_tes_out - q_tes_out_max)
                    raise EnergyBalanceException(msg)
=======
                    #  Cover part of remaining sh power with tes (fully
                    #  discharge storage)
                    q_tes_out = q_tes_out_max + 0.0
                    sh_pow_remain -= q_tes_out
>>>>>>> 2e8abf51

                assert sh_pow_remain >= 0
                assert q_tes_out >= 0
                assert q_tes_in >= 0

                # Load storage with q_tes_in / discharge with q_tes_out
                tes.calc_storage_temp_for_next_timestep(q_in=q_tes_in,
                                                        q_out=q_tes_out,
                                                        t_prior=temp_prior,
                                                        set_new_temperature=True,
                                                        save_res=True,
                                                        time_index=i)

                if has_boiler:

                    #  if sh_pow_remain > 0 or dhw_pow_remain > 0, use eh

                    #  boiler pointer
                    boiler = build.bes.boiler

                    #  Get nominal power
                    q_nom_boi = boiler.qNominal

                    #  if sh_pow_remain > 0 or dhw_pow_remain > 0, use eh
                    if (sh_pow_remain + dhw_pow_remain) >= q_nom_boi:
                        #  Cover part of power with full eh load
                        boiler.calc_boiler_all_results(
                            control_signal=q_nom_boi,
                            time_index=i)

                        #  Calculate remaining thermal power
                        if sh_pow_remain - q_nom_boi > 0:
                            sh_pow_remain -= q_nom_boi
                        elif sh_pow_remain == q_nom_boi:
                            sh_pow_remain = 0
                        elif sh_pow_remain - q_nom_boi < 0:
                            dhw_pow_remain -= (q_nom_boi - sh_pow_remain)
                            sh_pow_remain = 0

                    elif (sh_pow_remain + dhw_pow_remain) < q_nom_boi:
                        #  Use eh in part load

                        boiler.calc_boiler_all_results(
                            control_signal=(sh_pow_remain + dhw_pow_remain),
                            time_index=i)

                        sh_pow_remain = 0
                        dhw_pow_remain = 0

                if has_eh:

                    #  if sh_pow_remain > 0 or dhw_pow_remain > 0, use eh

                    #  eh pointer
                    eheater = build.bes.electricalHeater

                    #  Get nominal power
                    q_nom_eh = eheater.qNominal

                    #  if sh_pow_remain > 0 or dhw_pow_remain > 0, use eh
                    if (sh_pow_remain + dhw_pow_remain) >= q_nom_eh:
                        #  Cover part of power with full eh load
                        eheater.calc_el_h_all_results(
                            control_signal=q_nom_eh,
                            time_index=i)

                        #  Calculate remaining thermal power
                        if sh_pow_remain - q_nom_eh > 0:
                            sh_pow_remain -= q_nom_eh
                        elif sh_pow_remain == q_nom_eh:
                            sh_pow_remain = 0
                        elif sh_pow_remain - q_nom_eh < 0:
                            dhw_pow_remain -= (q_nom_eh - sh_pow_remain)
                            sh_pow_remain = 0

                    elif (sh_pow_remain + dhw_pow_remain) < q_nom_eh:
                        #  Use eh in part load

                        eheater.calc_el_h_all_results(
                            control_signal=(
                                    sh_pow_remain + dhw_pow_remain),
                            time_index=i)

                        sh_pow_remain = 0
                        dhw_pow_remain = 0

            # TES mode 3
            elif tes_status == 3:
                #  Load TES with every possible device
                #  Use HP for SH and TES
                #  Use Boiler and EH for DHW
                #  Use Boiler and EH for SH and TES

                #  Dummy value
                q_tes_in = None

                q_tes_in_remain = q_tes_in_max + 0.0

                #  Use HP
                if sh_pow_remain + q_tes_in_max >= q_nom_hp:
                    #  Cover part of sh power with full HP load
                    hp.calc_hp_all_results(
                        control_signal=q_nom_hp,
                        t_source=temp_source,
                        time_index=i)

                    if sh_pow_remain > q_nom_hp:
                        sh_pow_remain -= q_nom_hp
                    elif sh_pow_remain == q_nom_hp:
                        sh_pow_remain = 0
                    elif sh_pow_remain < q_nom_hp:
                        sh_pow_remain = 0
                        q_tes_in = q_nom_hp - sh_pow_remain
                        q_tes_in_remain -= q_tes_in

                else:
                    #  sh_pow_remain < q_nom_hp
                    #  Try using hp in part load

                    hp_lal = hp.lowerActivationLimit

                    if sh_pow_remain + q_tes_in_max < hp_lal * q_nom_hp:
                        #  Required power is below part load performance,
                        #  thus, hp cannot be used
                        hp.calc_hp_all_results(
                            control_signal=0,
                            t_source=temp_source,
                            time_index=i)
                    else:
                        #  HP can operate in part load
                        hp.calc_hp_all_results(
                            control_signal=sh_pow_remain + q_tes_in_max,
                            t_source=temp_source,
                            time_index=i)

                        sh_pow_remain = 0
                        q_tes_in = q_tes_in_max + 0.0
                        q_tes_in_remain -= q_tes_in

                if has_boiler:

                    if q_tes_in is None:
                        q_tes_in = 0

                    # if sh_pow_remain > 0 or dhw_pow_remain > 0, use eh

                    #  boiler pointer
                    boiler = build.bes.boiler

                    #  Get nominal power
                    q_nom_boi = boiler.qNominal

                    #  if sh_pow_remain > 0 or dhw_pow_remain > 0, use eh
                    if (sh_pow_remain + dhw_pow_remain + q_tes_in_remain) \
                            >= q_nom_boi:
                        #  Cover part of power with full eh load
                        boiler.calc_boiler_all_results(
                            control_signal=q_nom_boi,
                            time_index=i)

                        #  Calculate remaining thermal power
                        if sh_pow_remain - q_nom_boi > 0:
                            sh_pow_remain -= q_nom_boi
                        elif sh_pow_remain == q_nom_boi:
                            sh_pow_remain = 0
                        elif sh_pow_remain - q_nom_boi < 0:
                            if dhw_pow_remain > q_nom_boi - sh_pow_remain:
                                dhw_pow_remain -= (
                                        q_nom_boi - sh_pow_remain)
                                sh_pow_remain = 0
                            elif dhw_pow_remain == q_nom_boi - sh_pow_remain:
                                sh_pow_remain = 0
                                dhw_pow_remain = 0
                            elif dhw_pow_remain < q_nom_boi - sh_pow_remain:
                                q_tes_in_remain -= q_nom_boi - sh_pow_remain \
                                                   - dhw_pow_remain
                                q_tes_in += q_nom_boi - sh_pow_remain \
                                            - dhw_pow_remain

                    elif (sh_pow_remain + dhw_pow_remain + q_tes_in_remain) \
                            < q_nom_boi:
                        #  Use eh in part load

                        boiler.calc_boiler_all_results(
                            control_signal=(sh_pow_remain
                                            + dhw_pow_remain
                                            + q_tes_in_remain),
                            time_index=i)

                        sh_pow_remain = 0
                        dhw_pow_remain = 0
                        q_tes_in_remain = 0
                        q_tes_in += q_tes_in_remain

                # Use EH
                if has_eh:

                    if q_tes_in is None:
                        q_tes_in = 0

                    #  if sh_pow_remain > 0 or dhw_pow_remain > 0, use eh

                    #  eh pointer
                    eheater = build.bes.electricalHeater

                    #  Get nominal power
                    q_nom_eh = eheater.qNominal

                    #  if sh_pow_remain > 0 or dhw_pow_remain > 0, use eh
                    if (sh_pow_remain + dhw_pow_remain + q_tes_in_remain) \
                            >= q_nom_eh:
                        #  Cover part of power with full eh load
                        eheater.calc_el_h_all_results(
                            control_signal=q_nom_eh,
                            time_index=i)

                        #  Calculate remaining thermal power
                        if sh_pow_remain - q_nom_eh > 0:
                            sh_pow_remain -= q_nom_eh
                        elif sh_pow_remain == q_nom_eh:
                            sh_pow_remain = 0
                        elif sh_pow_remain - q_nom_eh < 0:
                            if dhw_pow_remain > q_nom_eh - sh_pow_remain:
                                dhw_pow_remain -= (q_nom_eh - sh_pow_remain)
                                sh_pow_remain = 0
                            elif dhw_pow_remain == q_nom_eh - sh_pow_remain:
                                sh_pow_remain = 0
                                dhw_pow_remain = 0
                            elif dhw_pow_remain < q_nom_eh - sh_pow_remain:
                                q_tes_in_remain -= q_nom_eh - sh_pow_remain \
                                                   - dhw_pow_remain
                                q_tes_in += q_nom_eh - sh_pow_remain \
                                            - dhw_pow_remain

                    elif (sh_pow_remain + dhw_pow_remain + q_tes_in_remain) \
                            < q_nom_eh:
                        #  Use eh in part load

                        eheater.calc_el_h_all_results(
                            control_signal=(
                                    sh_pow_remain + dhw_pow_remain + q_tes_in_remain),
                            time_index=i)

                        sh_pow_remain = 0
                        dhw_pow_remain = 0
                        q_tes_in_remain = 0
                        q_tes_in += q_tes_in_remain

                # Use TES
                # If uncovered demand, use TES
                if sh_pow_remain > 0:

                    q_out_max = tes.calc_storage_q_out_max(q_in=q_tes_in)

                    q_out_requ = sh_pow_remain + 0.0

                    if q_out_max < q_out_requ:
                        msg = 'TES stored energy cannot cover remaining ' \
                              'demand in ' \
                              'building' + str(
                            id) + ' at timestep ' + str(
                            i) + '.'
                        raise EnergyBalanceException(msg)
                else:
                    q_out_requ = 0

                temp_prior = tes.t_current

                #  Check if q_out is not exceeding maximum possible
                #  dharging power
                q_out_limit = tes.calc_storage_q_out_max(q_in=q_tes_in)
                if q_out_requ > q_out_limit:
                    msg = 'q_out_requ (' \
                          + str(q_out_requ) + ' W) exceeds tes output' \
                                              'power limit of ' \
                          + str(q_out_limit) + ' W.'
                    raise EnergyBalanceException(msg)

                # Check if q_in is not exceeding maximum possible
                #  discharging power
                q_in_limit = tes.calc_storage_q_in_max(q_out=q_out_requ)
                if q_tes_in > q_in_limit:
                    msg = 'q_tes_in (' \
                          + str(q_tes_in) + ' W) exceeds tes input' \
                                            'power limit of ' \
                          + str(q_in_limit) + ' W.'
                    raise EnergyBalanceException(msg)

                #  Calc. storage energy balance for this timestep
                tes.calc_storage_temp_for_next_timestep(q_in=q_tes_in,
                                                        q_out=q_out_requ,
                                                        t_prior=temp_prior,
                                                        set_new_temperature=True,
                                                        save_res=True,
                                                        time_index=i)

                sh_pow_remain = 0

            if sh_pow_remain > 0 or dhw_pow_remain > 0:
                msg = 'Could not solve thermal energy balance in ' \
                      'building ' + str(id) + ' at timestep ' + str(i) + '.'
                raise EnergyBalanceException(msg)

    elif has_tes and has_boiler and has_chp is False and has_hp is False:
        #  #################################################################
        #  Run thermal simulation for combination of boiler, EH and TES

        #  Loop over power values
        for i in range(len(sh_p_array)):

            #  Calculate tes status
            #  ##############################################################
            tes_status = get_tes_status(tes=build.bes.tes,
                                        buffer_low=0.9,
                                        buffer_high=buffer_high)

            #  Get required thermal power values
            sh_power = sh_p_array[i]
            dhw_power = dhw_p_array[i]
            th_power = sh_power + dhw_power

            #  Remaining th_ power
            th_pow_remain = th_power + 0.0

            #  Pointer to TES
            tes = build.bes.tes

            q_out_max = tes.calc_storage_q_out_max()
            q_in_max = tes.calc_storage_q_in_max()

            q_tes_in = None

            if tes_status == 1:
                #  Do not charge TES

                #  Try covering power with boiler
                if has_boiler:

                    #  Boiler pointer
                    boiler = build.bes.boiler

                    #  Get nominal boiler power
                    q_nom_boi = boiler.qNominal

                    if q_nom_boi < th_pow_remain + th_lhn_pow_rem[i]:
                        #  Only cover partial power demand with boiler power
                        boiler.calc_boiler_all_results(
                            control_signal=q_nom_boi,
                            time_index=i)

                        if th_pow_remain > q_nom_boi:
                            th_pow_remain -= q_nom_boi
                        elif th_pow_remain == q_nom_boi:
                            th_pow_remain = 0
                        else:
                            th_lhn_pow_rem[i] -= (q_nom_boi - th_pow_remain)
                            th_pow_remain = 0

                    else:  # Cover total thermal power demand with boiler

                        boiler.calc_boiler_all_results(
                            control_signal=th_power + th_lhn_pow_rem[i],
                            time_index=i)
                        th_pow_remain = 0
                        th_lhn_pow_rem[i] = 0

                # If not enough, use EH, if existent
                if has_eh:

                    #  EH pointer
                    eh = build.bes.electricalHeater

                    #  Get nominal eh power
                    q_nom_eh = eh.qNominal

                    if q_nom_eh < th_pow_remain + th_lhn_pow_rem[i]:
                        #  Only cover partial power demand with eh power
                        eh.calc_el_h_all_results(control_signal=q_nom_eh,
                                                 time_index=i)
                        if th_pow_remain > q_nom_eh:
                            th_pow_remain -= q_nom_eh
                        elif th_pow_remain == q_nom_eh:
                            th_pow_remain == q_nom_eh
                        else:
                            th_lhn_pow_rem[i] -= (q_nom_eh - th_pow_remain)
                            th_pow_remain = 0

                    else:  # Cover total thermal power demand with eh

                        eh.calc_el_h_all_results(
                            control_signal=th_pow_remain + th_lhn_pow_rem[i],
                            time_index=i)
                        th_pow_remain = 0
                        th_lhn_pow_rem[i] = 0

                if q_tes_in is None:
                    q_tes_in = 0

                if th_pow_remain > 0 or th_lhn_pow_rem[i]:
                    #  Use TES to cover remaining demand
                    #  Use tes to cover demands
                    q_out_requ = th_pow_remain + 0.0

                    if q_out_max > q_out_requ:
                        #  Use storage to cover remaining LHN power demands
                        if th_lhn_pow_rem[i] >= (q_out_max - q_out_requ):
                            th_lhn_pow_rem[i] -= (q_out_max - q_out_requ)
                            q_out_requ = q_out_max + 0.0
                        else:
                            q_out_requ = th_lhn_pow_rem[i] + 0.0
                            th_lhn_pow_rem[i] = 0

                    if q_out_max < q_out_requ:
                        msg = 'TES stored energy cannot cover remaining ' \
                              'demand in ' \
                              'building' + str(id) + ' at timestep ' + str(
                            i) + '.'
                        raise EnergyBalanceException(msg)
                else:
                    q_out_requ = 0

                temp_prior = tes.t_current

                #  Check if q_out is not exceeding maximum possible
                #  dharging power
                q_out_limit = tes.calc_storage_q_out_max(q_in=q_tes_in)
                if q_out_requ > q_out_limit:
                    msg = 'q_out_requ (' \
                          + str(q_out_requ) + ' W) exceeds tes output' \
                                              'power limit of ' \
                          + str(q_out_limit) + ' W.'
                    raise EnergyBalanceException(msg)

                # Check if q_in is not exceeding maximum possible
                #  discharging power
                q_in_limit = tes.calc_storage_q_in_max(q_out=q_out_requ)
                if q_tes_in > q_in_limit:
                    msg = 'q_tes_in (' \
                          + str(q_tes_in) + ' W) exceeds tes input' \
                                            'power limit of ' \
                          + str(q_in_limit) + ' W.'
                    raise EnergyBalanceException(msg)

                # Calc. storage energy balance for this timestep
                tes.calc_storage_temp_for_next_timestep(q_in=q_tes_in,
                                                        q_out=q_out_requ,
                                                        t_prior=temp_prior,
                                                        set_new_temperature=True,
                                                        save_res=True,
                                                        time_index=i)

                if th_pow_remain > 0:
                    msg = 'Could not cover thermal energy power at timestep ' \
                          '' + str(i) + ' at building ' + str(id)
                    raise EnergyBalanceException(msg)

            elif tes_status == 3 or tes_status == 2:
                # Use boiler and/or EH to load TES

                q_tes_in_remain = q_in_max + 0.0
                q_tes_in = 0

                #  Try covering power with boiler
                if has_boiler:

                    #  Boiler pointer
                    boiler = build.bes.boiler

                    #  Get nominal boiler power
                    q_nom_boi = boiler.qNominal

                    if q_nom_boi < (th_pow_remain
                                    + q_tes_in_remain + th_lhn_pow_rem[i]):
                        #  Only cover partial power demand with boiler power
                        boiler.calc_boiler_all_results(
                            control_signal=q_nom_boi,
                            time_index=i)
                        if th_pow_remain > q_nom_boi:
                            th_pow_remain -= q_nom_boi
                        elif th_pow_remain == q_nom_boi:
                            th_pow_remain = 0
                        else:

                            if q_tes_in_remain > q_nom_boi - th_pow_remain:
                                q_tes_in_remain -= (q_nom_boi - th_pow_remain)
                                q_tes_in += (q_nom_boi - th_pow_remain)
                                th_pow_remain = 0
                            elif q_tes_in_remain == q_nom_boi - th_pow_remain:
                                q_tes_in += q_tes_in_remain
                                q_tes_in_remain = 0
                                th_pow_remain = 0
                            else:
                                th_lhn_pow_rem[i] -= (
                                            q_nom_boi - th_pow_remain - q_tes_in_remain)
                                q_tes_in += q_tes_in_remain
                                q_tes_in_remain = 0
                                th_pow_remain = 0

                    else:  # Cover total thermal power demand with boiler

                        boiler.calc_boiler_all_results(
                            control_signal=th_pow_remain
                                           + q_tes_in_remain
                                           + th_lhn_pow_rem[i],
                            time_index=i)
                        th_pow_remain = 0
                        q_tes_in += q_tes_in_remain
                        q_tes_in_remain = 0
                        th_lhn_pow_rem[i] = 0

                # If not enough, use EH, if existent
                if has_eh:

                    #  EH pointer
                    eh = build.bes.electricalHeater

                    #  Get nominal eh power
                    q_nom_eh = eh.qNominal

                    if q_nom_eh < (th_pow_remain
                                   + q_tes_in_remain + th_lhn_pow_rem[i]):
                        #  Only cover partial power demand with boiler power
                        eh.calc_el_h_all_results(
                            control_signal=q_nom_eh,
                            time_index=i)
                        if th_pow_remain > q_nom_eh:
                            th_pow_remain -= q_nom_eh
                        elif th_pow_remain == q_nom_eh:
                            th_pow_remain = 0
                        else:

                            if q_tes_in_remain > (q_nom_eh - th_pow_remain):
                                q_tes_in_remain -= (q_nom_eh - th_pow_remain)
                                q_tes_in += (q_nom_eh - th_pow_remain)
                                th_pow_remain = 0
                            elif q_tes_in_remain == (q_nom_eh - th_pow_remain):
                                q_tes_in += q_tes_in_remain
                                q_tes_in_remain = 0
                                th_pow_remain = 0
                            else:
                                th_lhn_pow_rem[i] -= (q_nom_eh
                                                      - th_pow_remain
                                                      - q_tes_in_remain)
                                q_tes_in += q_tes_in_remain
                                q_tes_in_remain = 0
                                th_pow_remain = 0

                    else:  # Cover total thermal power demand with boiler

                        eh.calc_el_h_all_results(
                            control_signal=th_pow_remain
                                           + q_tes_in_remain
                                           + th_lhn_pow_rem[i],
                            time_index=i)
                        th_pow_remain = 0
                        q_tes_in += q_tes_in_remain
                        q_tes_in_remain = 0
                        th_lhn_pow_rem[i] = 0

                tes = build.bes.tes

                if q_tes_in is None:
                    q_tes_in = 0

                if th_pow_remain > 0 or th_lhn_pow_rem[i] > 0:
                    #  Use TES to cover remaining demand
                    #  Use tes to cover demands
                    q_out_requ = th_pow_remain + 0.0

                    q_out_max = tes.calc_storage_q_out_max(q_in=q_tes_in)

                    if q_out_max > q_out_requ:
                        #  Use storage to cover remaining LHN power demands
                        if th_lhn_pow_rem[i] >= (q_out_max - q_out_requ):
                            th_lhn_pow_rem[i] -= (q_out_max - q_out_requ)
                            q_out_requ = q_out_max + 0.0
                        else:
                            q_out_requ = th_lhn_pow_rem[i] + 0.0
                            th_lhn_pow_rem[i] = 0

                    if q_out_max < q_out_requ:
                        msg = 'TES stored energy cannot cover remaining ' \
                              'demand in ' \
                              'building' + str(id) + ' at timestep ' + str(
                            i) + '.'
                        raise EnergyBalanceException(msg)
                else:
                    q_out_requ = 0

                temp_prior = tes.t_current

                #  Check if q_out is not exceeding maximum possible
                #  dharging power
                q_out_limit = tes.calc_storage_q_out_max(q_in=q_tes_in)
                if q_out_requ > q_out_limit:
                    msg = 'q_out_requ (' \
                          + str(q_out_requ) + ' W) exceeds tes output' \
                                              'power limit of ' \
                          + str(q_out_limit) + ' W.'
                    raise EnergyBalanceException(msg)

                # Check if q_in is not exceeding maximum possible
                #  discharging power
                q_in_limit = tes.calc_storage_q_in_max(q_out=q_out_requ)
                if q_tes_in > q_in_limit:
                    msg = 'q_tes_in (' \
                          + str(q_tes_in) + ' W) exceeds tes input' \
                                            'power limit of ' \
                          + str(q_in_limit) + ' W.'
                    raise EnergyBalanceException(msg)

                # Calc. storage energy balance for this timestep
                tes.calc_storage_temp_for_next_timestep(q_in=q_tes_in,
                                                        q_out=q_out_requ,
                                                        t_prior=temp_prior,
                                                        set_new_temperature=True,
                                                        save_res=True,
                                                        time_index=i)

                if th_pow_remain > 0:
                    msg = 'Could not cover thermal energy power at timestep ' \
                          '' + str(i) + ' at building ' + str(id)
                    raise EnergyBalanceException(msg)


    elif has_tes is False and has_hp is False and has_chp is False:
        #  Run thermal simulation, if no TES is existent (only relevant for
        #  Boiler and EH
        #  #################################################################

        #  Loop over power values
        for i in range(len(sh_p_array)):

            sh_power = sh_p_array[i]
            dhw_power = dhw_p_array[i]
            th_power = sh_power + dhw_power

            #  Remaining th_ power
            th_pow_remain = th_power + 0.0

            #  Try covering power with boiler
            if has_boiler:

                #  Boiler pointer
                boiler = build.bes.boiler

                #  Get nominal boiler power
                q_nom_boi = boiler.qNominal

                if q_nom_boi < th_pow_remain + th_lhn_pow_rem[i]:
                    #  Only cover partial power demand with boiler power
                    boiler.calc_boiler_all_results(control_signal=q_nom_boi,
                                                   time_index=i)

                    if th_pow_remain > q_nom_boi:
                        th_pow_remain -= q_nom_boi
                    elif th_pow_remain == q_nom_boi:
                        th_pow_remain = 0
                    else:
                        th_lhn_pow_rem[i] -= (q_nom_boi - th_pow_remain)
                        th_pow_remain = 0

                else:  # Cover total thermal power demand with boiler

                    boiler.calc_boiler_all_results(
                        control_signal=th_pow_remain + th_lhn_pow_rem[i],
                        time_index=i)
                    th_pow_remain = 0
                    th_lhn_pow_rem[i] = 0

            # If not enough, use EH, if existent
            if has_eh:

                #  EH pointer
                eh = build.bes.electricalHeater

                #  Get nominal eh power
                q_nom_eh = eh.qNominal

                if q_nom_eh < th_pow_remain + th_lhn_pow_rem[i]:
                    #  Only cover partial power demand with eh power
                    eh.calc_el_h_all_results(control_signal=q_nom_eh,
                                             time_index=i)

                    if th_pow_remain > q_nom_eh:
                        th_pow_remain -= q_nom_eh
                    elif th_pow_remain == q_nom_eh:
                        th_pow_remain = 0
                    else:
                        th_lhn_pow_rem[i] -= (q_nom_eh - th_pow_remain)
                        th_pow_remain = 0

                else:  # Cover total thermal power demand with eh

                    eh.calc_el_h_all_results(control_signal=th_pow_remain
                                                            + th_lhn_pow_rem[
                                                                i],
                                             time_index=i)
                    th_pow_remain = 0
                    th_lhn_pow_rem[i] = 0

            if th_pow_remain > 0:
                msg = 'Could not cover thermal energy power at timestep ' \
                      '' + str(i) + ' at building ' + str(id)
                raise EnergyBalanceException(msg)


def calc_build_el_eb(build, use_chp=True, use_pv=True, has_deg=False,
                     eeg_pv_limit=False, save_eb_dict=True):
    """
    Calculate building electric energy balance.

    Parameters
    ----------
    build : object
        Extended building ob pyCity_calc
    use_chp : bool, optional
        Defines, if CHP power is self consumed (default: True). If False,
        has to feed all CHP el. power into the grid
    use_pv : bool, optional
        Defines
    has_deg : bool, optional
        Defines, if building is connected to deg (default: False)
    eeg_pv_limit : bool, optional
        Defines, if EEG PV feed-in limitation of 70 % of peak load is active
        (default: False). If limitation is active, maximal 70 % of PV peak
        load are fed into the grid. However, self-consumption is used, first.
    save_eb_dict : bool, optional
        Defines, if electric energy balance results dict should be saved as
        dict_el_eb_res attribute on building object (default: True)

    Returns
    -------
    dict_el_eb_res : dict
        Dictionary with results of electric energy balance
    """

    if use_chp is False:
        warnings.warn('use_chp==False has not been implemented, yet!')
    if use_pv is False:
        warnings.warn('use_pv==False has not been implemented, yet!')

    # Check building esys

    has_bat = False
    has_chp = False
    has_eh = False
    has_hp = False
    has_pv = False

    if build.hasBes:
        #  Pointer to bes
        bes = build.bes

        if bes.hasBattery:
            has_bat = True
        if bes.hasChp:
            has_chp = True
        if bes.hasElectricalHeater:
            has_eh = True
        if bes.hasHeatpump:
            has_hp = True
        if bes.hasPv:
            has_pv = True

            pv_gen_array = build.bes.pv.getPower(currentValues=False,
                                                 updatePower=True)

            if eeg_pv_limit:
                # Estimate PV peak load
                pv_ideal = copy.deepcopy(build.bes.pv)

                #  Set nominal values
                pv_ideal.temperature_nominal = 45
                pv_ideal.alpha = 0
                pv_ideal.beta = 0
                pv_ideal.gamma = 0
                pv_ideal.tau_alpha = 0.9

                pv_peak = max(pv_ideal.getPower(currentValues=False,
                                                updatePower=True))

                #  Logiccheck if weather file radiation is low
                if pv_peak / pv_ideal.area < 125:  # 125 W/m2
                    pv_peak = 125 * pv_ideal.area

                pv_p_limit = 0.7 * pv_peak

    # Get electric power value
    el_pow_array = build.get_electric_power_curve()

    assert len(el_pow_array) > 0

    #  Initialize results_dict
    dict_el_eb_res = {}

    #  Initial result arrays
    pv_self = np.zeros(len(el_pow_array))
    pv_self_dem = np.zeros(len(el_pow_array))
    pv_self_hp = np.zeros(len(el_pow_array))
    pv_self_eh = np.zeros(len(el_pow_array))
    pv_self_bat = np.zeros(len(el_pow_array))
    pv_feed = np.zeros(len(el_pow_array))
    pv_off = np.zeros(len(el_pow_array))

    chp_self = np.zeros(len(el_pow_array))
    chp_self_dem = np.zeros(len(el_pow_array))
    chp_self_hp = np.zeros(len(el_pow_array))
    chp_self_eh = np.zeros(len(el_pow_array))
    chp_self_bat = np.zeros(len(el_pow_array))
    chp_feed = np.zeros(len(el_pow_array))

    bat_out_dem = np.zeros(len(el_pow_array))
    bat_out_hp = np.zeros(len(el_pow_array))
    bat_out_eh = np.zeros(len(el_pow_array))

    grid_import_dem = np.zeros(len(el_pow_array))
    grid_import_hp = np.zeros(len(el_pow_array))
    grid_import_eh = np.zeros(len(el_pow_array))

    #  Loop over power values
    for i in range(len(el_pow_array)):

        p_el = el_pow_array[i]
        p_el_remain = p_el + 0.0

        #  Dummy values
        p_el_eh_remain = 0
        p_el_hp_remain = 0
        p_el_chp_remain = 0
        p_pv_remain = 0

        #  Get remaining power, depending on system
        if has_pv:
            p_pv = pv_gen_array[i]
            p_pv_remain = p_pv + 0.0
        if has_hp:
            #  Get el. power demand of heat pump
            p_el_hp = build.bes.heatpump.array_el_power_in[i]
            p_el_hp_remain = p_el_hp + 0.0
        if has_eh:
            #  Get el. power demand of heat pump
            p_el_eh = build.bes.electricalHeater.totalPConsumption[i]
            p_el_eh_remain = p_el_eh + 0.0
        if has_chp:
            p_el_chp = build.bes.chp.totalPOutput[i]
            p_el_chp_remain = p_el_chp + 0.0

        assert p_pv_remain >= 0
        assert p_el_remain >= 0
        assert p_el_chp_remain >= 0

        #  1. Use PV electric energy
        if has_pv:

            #  El. demand
            if p_pv_remain >= p_el_remain:
                #  Cover complete el. demand with PV power
                p_pv_remain -= p_el_remain
                pv_self[i] += p_el_remain
                pv_self_dem[i] += p_el_remain
                p_el_remain = 0
            else:
                #  Cover part of el. power with PV power
                p_el_remain -= p_pv_remain
                pv_self[i] += p_pv_remain
                pv_self_dem[i] += p_pv_remain
                p_pv_remain = 0

            # HP
            if has_hp:

                if p_pv_remain >= p_el_hp_remain:
                    #  Cover complete HP demand with PV power
                    p_pv_remain -= p_el_hp_remain
                    pv_self[i] += p_el_hp_remain
                    pv_self_hp[i] += p_el_hp_remain
                    p_el_hp_remain = 0
                else:
                    #  Cover part of HP power with PV power
                    p_el_hp_remain -= p_pv_remain
                    pv_self[i] += p_pv_remain
                    pv_self_hp[i] += p_pv_remain
                    p_pv_remain = 0

            # EH
            if has_eh:

                if p_pv_remain >= p_el_eh_remain:
                    #  Cover complete EH demand with PV power
                    p_pv_remain -= p_el_eh_remain
                    pv_self[i] += p_el_eh_remain
                    pv_self_eh[i] += p_el_eh_remain
                    p_el_eh_remain = 0
                else:
                    #  Cover part of EH power with PV power
                    p_el_eh_remain -= p_pv_remain
                    pv_self[i] += p_pv_remain
                    pv_self_eh[i] += p_pv_remain
                    p_pv_remain = 0

        assert p_pv_remain >= 0
        assert p_el_remain >= 0
        assert p_el_chp_remain >= 0

        #  2. Use CHP electric energy
        if has_chp:

            #  El. demand
            if p_el_chp_remain >= p_el_remain:
                #  Cover complete el. demand with CHP power
                p_el_chp_remain -= p_el_remain
                chp_self[i] += p_el_remain
                chp_self_dem[i] += p_el_remain
                p_el_remain = 0
            else:
                #  Cover part of el. power with CHP power
                p_el_remain -= p_el_chp_remain
                chp_self[i] += p_el_chp_remain
                chp_self_dem[i] += p_el_chp_remain
                p_el_chp_remain = 0

            # HP
            if has_hp:

                if p_el_chp_remain >= p_el_hp_remain:
                    #  Cover complete HP demand with CHP power
                    p_el_chp_remain -= p_el_hp_remain
                    chp_self[i] += p_el_hp_remain
                    chp_self_hp[i] += p_el_hp_remain
                    p_el_hp_remain = 0
                else:
                    #  Cover part of HP power with CHP power
                    p_el_hp_remain -= p_el_chp_remain
                    chp_self[i] += p_el_chp_remain
                    chp_self_hp[i] += p_el_chp_remain
                    p_el_chp_remain = 0

            # EH
            if has_eh:

                if p_el_chp_remain >= p_el_eh_remain:
                    #  Cover complete EH demand with CHP power
                    p_el_chp_remain -= p_el_eh_remain
                    chp_self[i] += p_el_eh_remain
                    chp_self_eh[i] += p_el_eh_remain
                    p_el_eh_remain = 0
                else:
                    #  Cover part of EH power with CHP power
                    p_el_eh_remain -= p_el_chp_remain
                    chp_self[i] += p_el_chp_remain
                    chp_self_eh[i] += p_el_chp_remain
                    p_el_chp_remain = 0

        assert p_el_remain >= 0
        assert p_el_chp_remain >= 0

        #  Bat
        if has_bat:

            #  Try to feed remaining el. power (PV and CHP) with battery

            #  Try to cover remaining el. power demand (building, HP, EH)
            #  with battery

            #  Battery pointer
            bat = build.bes.battery

            #  Initial values
            p_bat_charge = 0
            p_bat_discharge = 0

            #  Maximum charging power
            p_bat_charge_max = bat.calc_battery_max_p_el_in()
            p_bat_charge_remain = p_bat_charge_max - 0.0

            #  Maximum discharging power
            p_bat_disch_max = bat.calc_battery_max_p_el_out()
            p_bat_disch_remain = p_bat_disch_max - 0.0

            if has_pv:

                if p_pv_remain > 0:

                    if p_pv_remain >= p_bat_charge_remain:
                        #  Fully charge battery
                        p_pv_remain -= p_bat_charge_remain
                        pv_self[i] += p_bat_charge_remain
                        pv_self_bat[i] += p_bat_charge_remain
                        p_bat_charge += p_bat_charge_remain
                        p_bat_charge_remain = 0
                    else:
                        #  Partially charge battery
                        p_bat_charge_remain -= p_pv_remain
                        pv_self[i] += p_pv_remain
                        pv_self_bat[i] += p_pv_remain
                        p_bat_charge += p_pv_remain
                        p_pv_remain = 0

            assert p_bat_charge - 0.001 <= p_bat_charge_max

            if has_chp:

                if p_el_chp_remain > 0:

                    if p_el_chp_remain >= p_bat_charge_remain:
                        #  Fully charge battery
                        p_el_chp_remain -= p_bat_charge_remain
                        chp_self[i] += p_bat_charge_remain
                        chp_self_bat[i] += p_bat_charge_remain
                        p_bat_charge += p_bat_charge_remain
                        p_bat_charge_remain = 0
                    else:
                        #  Partially charge battery
                        p_bat_charge_remain -= p_el_chp_remain
                        chp_self[i] += p_el_chp_remain
                        chp_self_bat[i] += p_el_chp_remain
                        p_bat_charge += p_el_chp_remain
                        p_el_chp_remain = 0

                    assert p_el_chp_remain >= 0

            if p_bat_charge - 0.001 > p_bat_charge_max:
                msg = 'p_bat_charge %s. p_bat_charge_max %s' % \
                      (p_bat_charge, p_bat_charge_max)
                raise AssertionError(msg)

            if p_el_remain > 0:

                if p_el_remain >= p_bat_disch_remain:
                    #  Fully uncharge battery
                    p_el_remain -= p_bat_disch_remain
                    p_bat_discharge += p_bat_disch_remain
                    bat_out_dem[i] += p_bat_disch_remain
                    p_bat_disch_remain = 0
                else:
                    #  Partially discharge battery
                    p_bat_disch_remain -= p_el_remain
                    p_bat_discharge += p_el_remain
                    bat_out_dem[i] += p_el_remain
                    p_el_remain = 0

            if has_hp:

                if p_el_hp_remain > 0:

                    if p_el_hp_remain >= p_bat_disch_remain:
                        #  Fully uncharge battery
                        p_el_hp_remain -= p_bat_disch_remain
                        p_bat_discharge += p_bat_disch_remain
                        bat_out_hp[i] += p_bat_disch_remain
                        p_bat_disch_remain = 0
                    else:
                        #  Partially discharge battery
                        p_bat_disch_remain -= p_el_hp_remain
                        p_bat_discharge += p_el_hp_remain
                        bat_out_hp[i] += p_el_hp_remain
                        p_el_hp_remain = 0

            assert p_bat_charge - 0.001 <= p_bat_charge_max

            if has_eh:

                if p_el_eh_remain > 0:

                    if p_el_eh_remain >= p_bat_disch_remain:
                        #  Fully uncharge battery
                        p_el_eh_remain -= p_bat_disch_remain
                        p_bat_discharge += p_bat_disch_remain
                        bat_out_eh[i] += p_bat_disch_remain
                        p_bat_disch_remain = 0
                    else:
                        #  Partially discharge battery
                        p_bat_disch_remain -= p_el_eh_remain
                        p_bat_discharge += p_el_eh_remain
                        bat_out_eh[i] += p_el_eh_remain
                        p_el_eh_remain = 0

            # Logic checks
            assert p_bat_charge - 0.001 <= p_bat_charge_max
            assert p_bat_discharge - 0.001 <= p_bat_disch_max

            #  Use battery
            bat.calc_battery_soc_next_timestep(p_el_in=p_bat_charge,
                                               p_el_out=p_bat_discharge,
                                               save_res=True,
                                               time_index=i)

        assert p_pv_remain >= 0
        assert p_el_remain >= 0
        assert p_el_chp_remain >= 0

        #  DEG
        if has_deg:
            warnings.warn('has_deg has not been implemented, yet!')
            pass

        # Grid
        #  Import remaining el. power from grid
        grid_import_dem[i] += p_el_remain
        p_el_remain = 0

        if has_hp:
            grid_import_hp[i] += p_el_hp_remain
            p_el_hp_remain = 0
        if has_eh:
            grid_import_eh[i] += p_el_eh_remain
            p_el_eh_remain = 0

        if has_pv:
            if eeg_pv_limit:
                if p_pv_remain > pv_p_limit:
                    #  Limit p_pv_remain to pv_p_limit
                    pv_off[i] += p_pv_remain - pv_p_limit
                    p_pv_remain = pv_p_limit + 0.0

            assert p_pv_remain >= 0
            pv_feed[i] += p_pv_remain
            p_pv_remain = 0

        if has_chp:
            chp_feed[i] += p_el_chp_remain
            p_el_chp_remain = 0

    # Add to results dict
    dict_el_eb_res['pv_self'] = pv_self
    dict_el_eb_res['pv_feed'] = pv_feed

    dict_el_eb_res['pv_self_dem'] = pv_self_dem
    dict_el_eb_res['pv_self_hp'] = pv_self_hp
    dict_el_eb_res['pv_self_eh'] = pv_self_eh
    dict_el_eb_res['pv_self_bat'] = pv_self_bat
    dict_el_eb_res['pv_off'] = pv_off  # "lost" PV energy due to EEG fed in
    #  limitation

    dict_el_eb_res['chp_self'] = chp_self
    dict_el_eb_res['chp_feed'] = chp_feed

    dict_el_eb_res['chp_self_dem'] = chp_self_dem
    dict_el_eb_res['chp_self_hp'] = chp_self_hp
    dict_el_eb_res['chp_self_eh'] = chp_self_eh
    dict_el_eb_res['chp_self_bat'] = chp_self_bat

    dict_el_eb_res['grid_import_dem'] = grid_import_dem
    dict_el_eb_res['grid_import_hp'] = grid_import_hp
    dict_el_eb_res['grid_import_eh'] = grid_import_eh

    dict_el_eb_res['bat_out_dem'] = bat_out_dem
    dict_el_eb_res['bat_out_hp'] = bat_out_hp
    dict_el_eb_res['bat_out_eh'] = bat_out_eh

    if save_eb_dict:
        #  Add dict to building
        build.dict_el_eb_res = dict_el_eb_res

    return dict_el_eb_res


if __name__ == '__main__':
    import matplotlib.pyplot as plt
    import pycity_calc.visualization.city_visual as citvis
    import pycity_calc.energysystems.electricalHeater as elheat
    import pycity_calc.cities.scripts.city_generator.city_generator as citygen
    import pycity_calc.cities.scripts.overall_gen_and_dimensioning as overall

    this_path = os.path.dirname(os.path.abspath(__file__))

    #  Check requirements for pycity_deap
    pycity_deap = False

    try:
        #  Try loading city pickle file
        filename = 'city_clust_simple_with_esys.pkl'
        file_path = os.path.join(this_path, 'input', filename)
        city = pickle.load(open(file_path, mode='rb'))

    except:
        print('Could not load city pickle file. Going to generate a new one.')
        #  # Userinputs
        #  #----------------------------------------------------------------------

        #  Generate environment
        #  ######################################################
        year_timer = 2017
        year_co2 = 2017
        timestep = 3600  # Timestep in seconds
        # location = (51.529086, 6.944689)  # (latitude, longitude) of Bottrop
        location = (50.775346, 6.083887)  # (latitude, longitude) of Aachen
        altitude = 266  # Altitude of location in m (Aachen)

        #  Weather path
        try_path = None
        #  If None, used default TRY (region 5, 2010)

        new_try = False
        #  new_try has to be set to True, if you want to use TRY data of 2017
        #  or newer! Else: new_try = False

        #  Space heating load generation
        #  ######################################################
        #  Thermal generation method
        #  1 - SLP (standardized load profile)
        #  2 - Load and rescale Modelica simulation profile
        #  (generated with TRY region 12, 2010)
        #  3 - VDI 6007 calculation (requires el_gen_method = 2)
        th_gen_method = 3
        #  For non-residential buildings, SLPs are generated automatically.

        #  Manipulate thermal slp to fit to space heating demand?
        slp_manipulate = True
        #  True - Do manipulation
        #  False - Use original profile
        #  Only relevant, if th_gen_method == 1
        #  Sets thermal power to zero in time spaces, where average daily outdoor
        #  temperature is equal to or larger than 12 °C. Rescales profile to
        #  original demand value.

        #  Manipulate vdi space heating load to be normalized to given annual net
        #  space heating demand in kWh
        vdi_sh_manipulate = False

        #  Electrical load generation
        #  ######################################################
        #  Choose electric load profile generation method (1 - SLP; 2 - Stochastic)
        #  Stochastic profile is only generated for residential buildings,
        #  which have a defined number of occupants (otherwise, SLP is used)
        el_gen_method = 2
        #  If user defindes method_3_nb or method_4_nb within input file
        #  (only valid for non-residential buildings), SLP will not be used.
        #  Instead, corresponding profile will be loaded (based on measurement
        #  data, see ElectricalDemand.py within pycity)

        #  Do normalization of el. load profile
        #  (only relevant for el_gen_method=2).
        #  Rescales el. load profile to expected annual el. demand value in kWh
        do_normalization = True

        #  Randomize electrical demand value (residential buildings, only)
        el_random = False

        #  Prevent usage of electrical heating and hot water devices in
        #  electrical load generation
        prev_heat_dev = True
        #  True: Prevent electrical heating device usage for profile generation
        #  False: Include electrical heating devices in electrical load generation

        #  Use cosine function to increase winter lighting usage and reduce
        #  summer lighting usage in richadson el. load profiles
        #  season_mod is factor, which is used to rescale cosine wave with
        #  lighting power reference (max. lighting power)
        season_mod = 0.3
        #  If None, do not use cosine wave to estimate seasonal influence
        #  Else: Define float
        #  (only relevant if el_gen_method == 2)

        #  Hot water profile generation
        #  ######################################################
        #  Generate DHW profiles? (True/False)
        use_dhw = True  # Only relevant for residential buildings

        #  DHW generation method? (1 - Annex 42; 2 - Stochastic profiles)
        #  Choice of Annex 42 profiles NOT recommended for multiple buildings,
        #  as profile stays the same and only changes scaling.
        #  Stochastic profiles require defined nb of occupants per residential
        #  building
        dhw_method = 2  # Only relevant for residential buildings

        #  Define dhw volume per person and day (use_dhw=True)
        dhw_volumen = None  # Only relevant for residential buildings

        #  Randomize choosen dhw_volume reference value by selecting new value
        #  from gaussian distribution with 20 % standard deviation
        dhw_random = False

        #  Use dhw profiles for esys dimensioning
        dhw_dim_esys = True

        #  Plot city district with pycity_calc visualisation
        plot_pycity_calc = False

        #  Efficiency factor of thermal energy systems
        #  Used to convert input values (final energy demand) to net energy demand
        eff_factor = 1

        #  Define city district input data filename
        filename = 'city_clust_simple.txt'

        txt_path = os.path.join(this_path, 'input', filename)

        #  Define city district output file
        save_filename = None
        # save_path = os.path.join(this_path, 'output_overall', save_filename)
        save_path = None

        #  #####################################
        t_set_heat = 20  # Heating set temperature in degree Celsius
        t_set_night = 16  # Night set back temperature in degree Celsius
        t_set_cool = 70  # Cooling set temperature in degree Celsius

        #  Air exchange rate (required for th_gen_method = 3 (VDI 6007 sim.))
        air_vent_mode = 2
        #  int; Define mode for air ventilation rate generation
        #  0 : Use constant value (vent_factor in 1/h)
        #  1 : Use deterministic, temperature-dependent profile
        #  2 : Use stochastic, user-dependent profile
        #  False: Use static ventilation rate value

        vent_factor = 0.5  # Constant. ventilation rate
        #  (only used, if air_vent_mode = 0)
        #  #####################################

        #  Use TEASER to generate typebuildings?
        call_teaser = False
        teaser_proj_name = filename[:-4]

        merge_windows = False
        # merge_windows : bool, optional
        # Defines TEASER project setting for merge_windows_calc
        # (default: False). If set to False, merge_windows_calc is set to False.
        # If True, Windows are merged into wall resistances.

        #  Log file for city_generator
        do_log = False  # True, generate log file
        log_path = os.path.join(this_path, 'input',
                                'city_gen_overall_log.txt')

        #  Generate street networks
        gen_str = True  # True - Generate street network

        #  Street node and edges input filenames
        str_node_filename = 'street_nodes_cluster_simple.csv'
        str_edge_filename = 'street_edges_cluster_simple.csv'

        #  Load street data from csv
        str_node_path = os.path.join(this_path, 'input',
                                     str_node_filename)
        str_edge_path = os.path.join(this_path, 'input',
                                     str_edge_filename)

        #  Add energy networks to city
        gen_e_net = True  # True - Generate energy networks

        #  Path to energy network input file (csv/txt; tab separated)
        network_filename = 'city_clust_simple_networks.txt'
        network_path = os.path.join(this_path, 'input',
                                    network_filename)

        #  Add energy systems to city
        gen_esys = True  # True - Generate energy networks

        #  Path to energy system input file (csv/txt; tab separated)
        esys_filename = 'city_clust_simple_enersys.txt'
        esys_path = os.path.join(this_path, 'input',
                                 esys_filename)

        #  #----------------------------------------------------------------------

        #  Load district_data file
        district_data = citygen.get_district_data_from_txt(txt_path)

        city = overall.run_overall_gen_and_dim(timestep=timestep,
                                               year_timer=year_timer,
                                               year_co2=year_co2,
                                               location=location,
                                               try_path=try_path,
                                               th_gen_method=th_gen_method,
                                               el_gen_method=el_gen_method,
                                               use_dhw=use_dhw,
                                               dhw_method=dhw_method,
                                               district_data=district_data,
                                               gen_str=gen_str,
                                               str_node_path=str_node_path,
                                               str_edge_path=str_edge_path,
                                               generation_mode=0,
                                               eff_factor=eff_factor,
                                               save_path=save_path,
                                               altitude=altitude,
                                               do_normalization=do_normalization,
                                               dhw_volumen=dhw_volumen,
                                               gen_e_net=gen_e_net,
                                               network_path=network_path,
                                               gen_esys=gen_esys,
                                               esys_path=esys_path,
                                               dhw_dim_esys=dhw_dim_esys,
                                               plot_pycity_calc=plot_pycity_calc,
                                               slp_manipulate=slp_manipulate,
                                               call_teaser=call_teaser,
                                               teaser_proj_name=teaser_proj_name,
                                               do_log=do_log,
                                               log_path=log_path,
                                               air_vent_mode=air_vent_mode,
                                               vent_factor=vent_factor,
                                               t_set_heat=t_set_heat,
                                               t_set_cool=t_set_cool,
                                               t_night=t_set_night,
                                               vdi_sh_manipulate=vdi_sh_manipulate,
                                               el_random=el_random,
                                               dhw_random=dhw_random,
                                               prev_heat_dev=prev_heat_dev,
                                               season_mod=season_mod,
                                               merge_windows=merge_windows,
                                               new_try=new_try)

        city.nodes[1006]['entity'].bes.boiler.qNominal *= 5
        city.nodes[1006]['entity'].bes.tes.capacity *= 5

        # Save new pickle file
        filename = 'city_clust_simple_with_esys.pkl'
        file_path = os.path.join(this_path, 'input', filename)
        pickle.dump(city, open(file_path, mode='wb'))

    #  ####################################################################

    #  Uncomment, if you would like to deactivate plotting)
    citvis.plot_city_district(city=city, plot_esys=True, plot_lhn=True,
                              plot_deg=True)

    timestep = city.environment.timer.timeDiscretization

    #  ####################################################################
    #  Get buiding 1007 (boiler, only)
    #  Add EH to test energy balance for boiler and eh without tes
    id = 1007
    exbuild = city.nodes[id]['entity']

    eh = elheat.ElectricalHeaterExtended(environment=exbuild.environment,
                                         q_nominal=10000)

    exbuild.bes.addDevice(eh)

    #  Calculate thermal energy balance
    calc_build_therm_eb(build=exbuild, id=id)

    #  Calculate electric energy balance
    calc_build_el_eb(build=exbuild)

    q_out = exbuild.bes.boiler.totalQOutput
    fuel_in = exbuild.bes.boiler.array_fuel_power
    sh_p_array = exbuild.get_space_heating_power_curve()
    dhw_p_array = exbuild.get_dhw_power_curve()

    plt.plot(q_out, label='q_out')
    plt.plot(fuel_in, label='fuel in')
    plt.plot(sh_p_array, label='sh power')
    plt.plot(dhw_p_array, label='dhw power')
    plt.legend()
    plt.show()
    plt.close()
    #  ####################################################################

    #  ####################################################################
    #  Get buiding 1001 (CHP, boiler, tes)
    #  Add EH to test energy balance for CHP, boiler, EH with TES
    id = 1001
    exbuild = city.nodes[id]['entity']

    # eh = elheat.ElectricalHeaterExtended(environment=exbuild.environment,
    #                                      q_nominal=10000)
    #
    # exbuild.bes.addDevice(eh)

    #  Calculate thermal energy balance
    calc_build_therm_eb(build=exbuild, id=id)

    #  Calculate electric energy balance
    calc_build_el_eb(build=exbuild)

    #  Get space heating results
    sh_p_array = exbuild.get_space_heating_power_curve()
    dhw_p_array = exbuild.get_dhw_power_curve()

    #  Get boiler results
    q_out = exbuild.bes.boiler.totalQOutput
    fuel_in = exbuild.bes.boiler.array_fuel_power

    #  Get CHP results
    q_chp_out = exbuild.bes.chp.totalQOutput
    p_el_chp_out = exbuild.bes.chp.totalPOutput
    fuel_chp_in = exbuild.bes.chp.array_fuel_power

    tes_temp = exbuild.bes.tes.array_temp_storage

    #  Checks
    sh_net_energy = sum(sh_p_array) * timestep / (1000 * 3600)  # in kWh
    dhw_net_energy = sum(dhw_p_array) * timestep / (1000 * 3600)  # in kWh
    boil_th_energy = sum(q_out) * timestep / (1000 * 3600)  # in kWh
    chp_th_energy = sum(q_chp_out) * timestep / (1000 * 3600)  # in kWh
    fuel_boiler_energy = sum(fuel_in) * timestep / (1000 * 3600)  # in kWh
    fuel_chp_energy = sum(fuel_chp_in) * timestep / (1000 * 3600)  # in kWh
    chp_el_energy = sum(p_el_chp_out) * timestep / (1000 * 3600)  # in kWh

    print('Space heating demand in kWh:')
    print(round(sh_net_energy, 0))
    print('DHW heating demand in kWh:')
    print(round(dhw_net_energy, 0))
    print()

    print('Boiler thermal energy output in kWh:')
    print(round(boil_th_energy, 0))
    print('CHP thermal energy output in kWh:')
    print(round(chp_th_energy, 0))
    print()

    print('Boiler fuel energy demand in kWh:')
    print(round(fuel_boiler_energy, 0))
    print('CHP fuel energy demand in kWh:')
    print(round(fuel_chp_energy, 0))
    print()

    print('CHP fuel energy demand in kWh:')
    print(round(chp_el_energy, 0))

    assert sh_net_energy + dhw_net_energy <= boil_th_energy + chp_th_energy

    fig = plt.figure()

    plt.subplot(5, 1, 1)
    plt.plot(sh_p_array, label='Space heat. in Watt')
    plt.plot(dhw_p_array, label='Hot water power in Watt')
    plt.legend()

    plt.subplot(5, 1, 2)
    plt.plot(q_out, label='Boiler th. power in Watt')
    plt.plot(fuel_in, label='Boiler fuel power in Watt')
    plt.legend()

    plt.subplot(5, 1, 3)
    plt.plot(q_chp_out, label='CHP th. power in Watt')
    plt.plot(fuel_chp_in, label='CHP fuel power in Watt')
    plt.legend()

    plt.subplot(5, 1, 4)
    plt.plot(p_el_chp_out, label='CHP el. power in Watt')
    plt.legend()

    plt.subplot(5, 1, 5)
    plt.plot(tes_temp, label='Storage temp. in degree C')
    plt.legend()

    plt.xlabel('Time in hours')

    plt.show()
    plt.close()
    #  ####################################################################

    # #  ####################################################################
    #  Extract building 1008 (HP, EH, PV and TES)
    id = 1008
    exbuild = city.nodes[id]['entity']

    #  Modify size of electrical heater
    exbuild.bes.electricalHeater.qNominal *= 1.5

    #  Modify tes
    exbuild.bes.tes.tMax = 45
    print('Capacity of TES in kg: ', exbuild.bes.tes.capacity)

    #  Calculate thermal energy balance
    calc_build_therm_eb(build=exbuild, id=id)

    #  Calculate electric energy balance
    calc_build_el_eb(build=exbuild)

    #  Get space heating results
    sh_p_array = exbuild.get_space_heating_power_curve()
    dhw_p_array = exbuild.get_dhw_power_curve()

    q_hp_out = exbuild.bes.heatpump.totalQOutput
    el_hp_in = exbuild.bes.heatpump.array_el_power_in

    q_eh_out = exbuild.bes.electricalHeater.totalQOutput
    el_eh_in = exbuild.bes.electricalHeater.totalPConsumption

    tes_temp = exbuild.bes.tes.array_temp_storage

    sh_en = sum(sh_p_array) * timestep / (1000 * 3600)
    dhw_en = sum(dhw_p_array) * timestep / (1000 * 3600)

    q_hp_out_en = sum(q_hp_out) * timestep / (1000 * 3600)
    q_eh_out_en = sum(q_eh_out) * timestep / (1000 * 3600)

    print('Space heating net energy demand in kWh:')
    print(sh_en)
    print('Domestic hot water net energy demand in kWh:')
    print(dhw_en)
    print()

    print('HP thermal energy output in kWh:')
    print(q_hp_out_en)
    print('EH thermal energy output in kWh:')
    print(q_eh_out_en)
    print()

    fig = plt.figure()

    plt.subplot(4, 1, 1)
    plt.plot(sh_p_array, label='Space heating power in W')
    plt.plot(dhw_p_array, label='DHW power in W')
    plt.legend()

    plt.subplot(4, 1, 2)
    plt.plot(q_hp_out, label='HP thermal output in W')
    plt.plot(el_hp_in, label='El. input HP in W')
    plt.legend()

    plt.subplot(4, 1, 3)
    plt.plot(q_eh_out, label='EH thermal output in W')
    plt.legend()

    plt.subplot(4, 1, 4)
    plt.plot(tes_temp, label='Storage temp. in degree C')
    plt.legend()

    plt.show()
    plt.close()
    # #  ####################################################################

    # #  ####################################################################
    #  Extract building 1008 (Boiler, TES, PV, Battery)
    id = 1006
    exbuild = city.nodes[id]['entity']

    print('Capacity of TES in kg: ', exbuild.bes.tes.capacity)

    #  Calculate thermal energy balance
    calc_build_therm_eb(build=exbuild, id=id)

    #  Calculate electric energy balance
    calc_build_el_eb(build=exbuild)

    #  Get space heating results
    sh_p_array = exbuild.get_space_heating_power_curve()
    dhw_p_array = exbuild.get_dhw_power_curve()

    tes_temp = exbuild.bes.tes.array_temp_storage

    sh_en = sum(sh_p_array) * timestep / (1000 * 3600)
    dhw_en = sum(dhw_p_array) * timestep / (1000 * 3600)

    q_boiler = exbuild.bes.boiler.array_fuel_power
    q_boil_th_en = sum(q_boiler) * timestep / (1000 * 3600)

    print('Space heating net energy demand in kWh:')
    print(sh_en)
    print('Domestic hot water net energy demand in kWh:')
    print(dhw_en)
    print()

    print('Boiler thermal energy output in kWh:')
    print(q_boil_th_en)
    print()

    fig = plt.figure()

    plt.subplot(3, 1, 1)
    plt.plot(sh_p_array, label='Space heating power in W')
    plt.plot(dhw_p_array, label='DHW power in W')
    plt.legend()

    plt.subplot(3, 1, 2)
    plt.plot(q_boiler, label='Boiler thermal output in W')
    plt.legend()

    plt.subplot(3, 1, 3)
    plt.plot(tes_temp, label='Storage temp. in degree C')
    plt.legend()

    plt.show()
    plt.close()
    # #  ####################################################################<|MERGE_RESOLUTION|>--- conflicted
+++ resolved
@@ -1427,22 +1427,10 @@
                     q_tes_out = sh_pow_remain + 0.0
                     sh_pow_remain = 0
                 else:
-<<<<<<< HEAD
-                    q_tes_out = 0
-
-                if q_tes_out_max < q_tes_out:
-                    msg = 'TES stored energy cannot cover remaining ' \
-                          'demand in ' \
-                          'building' + str(id) + ' at timestep ' \
-                          + str(i) + '. Missing thermal power: ' \
-                          + str(q_tes_out - q_tes_out_max)
-                    raise EnergyBalanceException(msg)
-=======
                     #  Cover part of remaining sh power with tes (fully
                     #  discharge storage)
                     q_tes_out = q_tes_out_max + 0.0
                     sh_pow_remain -= q_tes_out
->>>>>>> 2e8abf51
 
                 assert sh_pow_remain >= 0
                 assert q_tes_out >= 0
