#!/usr/bin/env python
# coding=utf-8
"""
Script to analyze results of Monte-Carlo space heating demand uncertainty
analysis for single buiding and cities
"""

import os
import math
import copy
import pickle
import numpy as np
import scipy
import scipy.stats
import warnings
import shutil
import matplotlib.pyplot as plt

import ebc_ues_plot.hist_plot as ebchist
import ebc_ues_plot.line_plots as ebcline

import pycity_calc.toolbox.dimensioning.dim_functions as dimfunc

try:
    from matplotlib2tikz import save as tikz_save
except:
    msg = 'Could not import matplotlib2tikz'
    warnings.warn(msg)


class McCityRes(object):
    def __init__(self):
        """
        Constructor of results class of Monte-Carlo analysis of city districts

        Attributes
        ----------
        dict_res : dict
            Dictionary holding lists of mc results
            (list_sh, list_el, list_dhw, list_sh_curves)
            1. Entry: list holding net space heating demands in kWh as float
            2. Entry: list holding space heating power curves in W as arrays
            3. Entry: list holding net electric energy demands in kWh
            4. Entry: list holding hot water net energy demands in kWh
        dict_cities : dict
            Dictionary holding city objects (with name as key)
        """

        self.dict_res_mc_city = {}
        self.dict_res_mc_build = {}
        self.dict_cities = {}
        self.dict_build_ids = {}

    def add_res_list_mc_city(self, list_res, key):
        """
        Add results list

        Parameters
        ----------
        list_res : list
            List holding sample result lists
        key : str
            Key/name to add list to dictionary
        """

        self.dict_res_mc_city[key] = list_res

    def add_res_list_mc_build(self, list_res, key):
        """
        Add results list

        Parameters
        ----------
        list_res : list
            List holding sample result lists
        key : str
            Key/name to add list to dictionary
        """

        self.dict_res_mc_build[key] = list_res

    def add_res_mc_city_from_path(self, path, key):
        """
        Add result lists (mc city analysis)
        from path, where pickle file is stored

        Parameters
        ----------
        path : str
            Path to pickle file
        key : str
            Key/name to add list to dictionary
        """

        list_res = load_results_from_path(path=path)

        self.add_res_list_mc_city(list_res=list_res, key=key)

    def add_res_mc_build_from_path(self, path, key):
        """
        Add result lists (building mc analysis)
        from path, where pickle file is stored

        Parameters
        ----------
        path : str
            Path to pickle file
        key : str
            Key/name to add list to dictionary
        """

        list_res = load_results_from_path(path=path)

        self.add_res_list_mc_build(list_res=list_res, key=key)

    def add_city(self, key, city):
        """
        Add city object to results object

        Parameters
        ----------
        key : str
            Name of city
        city : object
            City object of pycity_calc
        """

        self.dict_cities[key] = city

    def get_results_mc_city(self, key):
        """
        Return results list (of mc analysis of city)

        Parameters
        ----------
        key : str
            Key/name to add list to dictionary

        Returns
        -------
        list_res : list
            List of result lists
            (list_sh, list_el, list_dhw, list_sh_curves)
            1. Entry: list holding net space heating demands in kWh as float
            2. Entry: list holding space heating power curves in W as arrays
            3. Entry: list holding net electric energy demands in kWh
            4. Entry: list holding hot water net energy demands in kWh
        """

        return self.dict_res_mc_city[key]

    def get_results_mc_build(self, key):
        """
        Return results list (of mc analysis of building)

        Parameters
        ----------
        key : str
            Key/name to add list to dictionary

        Returns
        -------
        list_res : list
            List of result lists
            (list_sh, list_el, list_dhw, list_sh_curves)
            1. Entry: list holding net space heating demands in kWh as float
            2. Entry: list holding space heating power curves in W as arrays
            3. Entry: list holding net electric energy demands in kWh
            4. Entry: list holding hot water net energy demands in kWh
        """

        return self.dict_res_mc_build[key]

    def get_city(self, key):
        """
        Return city with corresponding key

        Parameters
        ----------
        key : str
            Name of city (as key for dict)

        Returns
        -------
        city : object
            City object of pycity_calc
        """

        return self.dict_cities[key]


def gen_path(path):
    """
    Generates path, if not existent.

    Parameters
    ----------
    path : str
        Path
    """

    if not os.path.exists(path):
        os.makedirs(path)


def load_results_from_path(path):
    """
    Load results from path

    Parameters
    ----------
    path : str
        Path to results pickle file

    Returns
    -------
    list_res : list (of lists)
        List holding result lists.
        (list_sh, list_el, list_dhw, list_sh_curves)
        1. Entry: list holding net space heating demands in kWh as float
        2. Entry: list holding space heating power curves in W as arrays
        3. Entry: list holding net electric energy demands in kWh
        4. Entry: list holding hot water net energy demands in kWh
    """

    list_res = pickle.load(open(path, mode='rb'))

    return list_res


def calc_riqr(list_samples):
    """
    Calculate relative interquartile range (RIQR) of list of samples

    Parameters
    ----------
    list_samples : list (of floats)
        List with samples

    Returns
    -------
    riqr : float
        Relative interquartile range (RIQR)
    """

    median = np.median(list_samples)

    iqr = scipy.stats.iqr(list_samples)

    riqr = iqr / median

    return riqr


def calc_min_max_av_sh_load_curves(list_sh_curves):
    """
    Calculate minimum, maximum and average space heating load curves, based
    on list of space heating curves

    Parameters
    ----------
    list_sh_curves

    Returns
    -------
    tup_res : tuple (of arrays)
        Results tuple (min_array, max_array, av_array)
        1. Entry: Array with minimum space heating load per timestep in W
        2. Entry: Array with maximum space heating load per timestep in W
        3. Entry: Array with average space heating load per timestep in W
    """

    min_array = np.zeros(len(list_sh_curves[0])) + 100000000000000000000000000
    max_array = np.zeros(len(list_sh_curves[0]))
    av_array = np.zeros(len(list_sh_curves[0]))

    for i in range(len(list_sh_curves)):

        sh_array = list_sh_curves[i]

        for t in range(len(sh_array)):

            curr_sh_value = sh_array[t]

            if curr_sh_value < min_array[t]:
                min_array[t] = curr_sh_value
            elif curr_sh_value > max_array[t]:
                max_array[t] = curr_sh_value

    for t in range(len(av_array)):
        av_array[t] = (max_array[t] + min_array[t]) / 2

    return (min_array, max_array, av_array)


def calc_sh_power_to_cov_spec_share_runs(mc_res, share, key, build=True):
    """
    Calculate share of covered demand values

    Parameters
    ----------
    mc_res : object
        Mc analysis results object
    share : float
        Share of runs, that should be covered (e.g. 0.95 --> 95 % of runs)
    key : str
        key of city district
    build : bool, optional
        Use building instead of whole city (default: True)
        True: Use building
        False: Use city

    Returns
    -------
    sh_power : float
        Space heating power value in W
    """

    #  Extract space heating power arrays
    if build:
        list_sh_arrays = mc_res.get_results_mc_build(key=key)[1]
    else:
        list_sh_arrays = mc_res.get_results_mc_city(key=key)[1]

    #  Extract maximum power values in Watt
    list_sh_power = []
    for power in list_sh_arrays:
        list_sh_power.append(max(power))

    #  Sort list in ascending order
    list_sh_power.sort()

    total_nb = len(list_sh_power)

    idx = math.ceil(share * total_nb) - 1

    #  Extract thermal power values, which is required to cover share of runs
    cov_power = list_sh_power[idx]

    print('Required thermal space heating power to cover share of ' +
          str(share * 100) + ' % of area ' + str(key) + ' in kW:')
    print(cov_power / 1000)
    print()

    return cov_power


def calc_sh_coverage_cities(mc_res, list_shares=[0.9, 0.95, 0.98, 0.99, 1],
                            build=True):
    """
    Calculate all necessary power values to cover specific shares of runs
    given in list_shares for all city districts in mc_res.

    Parameters
    ----------
    mc_res : object
        Results object
    list_shares : list, optional
        List with desired share to be covered
        (default: [0.9, 0.95, 0.98, 0.99, 1])
        (e.g. single share 0.95 --> 95 % of runs)
    build : bool, optional
        Use building instead of whole city (default: True)
        True: Use building
        False: Use city

    Returns
    -------
    dict_cov_power_lists : dict (of lists)
        Dictionary holding coverage power values as floats (dict values)
        and city names as keys
    """

    dict_cov_power_lists = {}

    #  Loop over all districts
    for key in mc_res.dict_cities.keys():

        print()
        print('Key: ', key)

        list_cov_power = []

        for share in list_shares:

            print('Share: ', share)
            cov_power = \
                calc_sh_power_to_cov_spec_share_runs(mc_res=mc_res,
                                                     share=share,
                                                     key=key, build=build)

            list_cov_power.append(cov_power)

        dict_cov_power_lists[key] = list_cov_power

    return dict_cov_power_lists


def get_ref_sh_nom_powers(mc_res, build=True):
    """
    Extract reference space heating nomimal power values and mean power values

    Parameters
    ----------
    mc_res : object
        MC results object
    build : bool, optional
        Use building instead of whole city (default: True)
        True: Use building
        False: Use city

    Returns
    -------
    res_tuple : tuple (of dicts)
        Results tuple with (dict_ref_sh, dict_mean_sh)
        First dict holding reference space heating power values per district.
        Second dict holding mean space heating power values per district.
    """

    dict_ref_sh = {}
    dict_mean_sh = {}

    for key in mc_res.dict_cities.keys():

        print('Key: ', key)

        # Extract reference space heating power
        #  ##################################################################
        city = mc_res.get_city(key=key)

        if build:
            node_id = mc_res.dict_build_ids[key]

            curr_build = city.node[node_id]['entity']

            #  Get reference space heating nominal power
            q_sh_ref = dimfunc.get_max_power_of_building(building=curr_build,
                                                         get_therm=True,
                                                         with_dhw=False)
        else:
            q_sh_ref = dimfunc.get_max_p_of_city(city_object=city,
                                                 get_thermal=True,
                                                 with_dhw=False)

        print('Ref. space heating power in W: ')
        print(q_sh_ref)

        dict_ref_sh[key] = q_sh_ref

        #  Extract list of space heating power arrays
        if build:
            list_powers = mc_res.get_results_mc_build(key=key)[1]
        else:
            list_powers = mc_res.get_results_mc_city(key=key)[1]

        list_max_sh_p = []
        for power in list_powers:
            list_max_sh_p.append(max(power))

        mean = np.mean(list_max_sh_p)

        print('Mean power value in W:')
        print(mean)
        print('Median power value in W:')
        print(np.median(list_max_sh_p))

        list_max_sh_p.sort()

        count_cov_val = 0
        for pow in list_max_sh_p:
            if pow <= q_sh_ref:
                count_cov_val += 1
            else:
                break

        print('Share of covered power values based on reference space heating'
              ' power value: ')
        print(count_cov_val/len(list_max_sh_p))
        print()

        dict_mean_sh[key] = mean

    return (dict_ref_sh, dict_mean_sh)


def do_sh_load_analysis(mc_res, key, output_path, output_filename, dpi=300,
                        mc_city=True, fontsize=12):
    """

    Parameters
    ----------
    mc_res
    key
    output_path
    output_filename
    dpi
    mc_city : bool, optional

    Returns
    -------

    """

    if mc_city:
        #  Extract list with space heating arrays
        list_sh_curves = mc_res.get_results_mc_city(key=key)[1]
    else:
        list_sh_curves = mc_res.get_results_mc_build(key=key)[1]

    #  Sort list by sum of arrays
    list_sh_curves.sort(key=sum, reverse=True)

    (min_array, max_array, av_array) = \
        calc_min_max_av_sh_load_curves(list_sh_curves=list_sh_curves)

    plt.rc('font', family='Arial', size=fontsize)

    fig = plt.figure(figsize=(5, 3), dpi=dpi)

    ax = fig.gca()

    for sh_curve in list_sh_curves:
        plt.plot(sh_curve / 1000, alpha=1, linewidth=1)

    # plt.plot(min_array/1000, color='black', linewidth=0.5)
    # plt.plot(max_array/1000, color='black', linewidth=0.5)
    # plt.plot(av_array/1000, color='black', linewidth=0.5)

    ax.set_xlim([0, 8760])
    # ax.set_ylim([0, 800])

    plt.xlabel('Time in hours')
    plt.ylabel('Thermal power in kW')

    plt.tight_layout()

    gen_path(output_path)

    #  Generate file names for different formats
    file_pdf = output_filename + '.pdf'
    file_eps = output_filename + '.eps'
    file_png = output_filename + '.png'
    file_tiff = output_filename + '.tiff'
    file_tikz = output_filename + '.tikz'

    #  Generate saving pathes
    path_pdf = os.path.join(output_path, file_pdf)
    path_eps = os.path.join(output_path, file_eps)
    path_png = os.path.join(output_path, file_png)
    path_tiff = os.path.join(output_path, file_tiff)
    path_tikz = os.path.join(output_path, file_tikz)

    #  Save figure in different formats
    plt.savefig(path_pdf, format='pdf', dpi=dpi)
    plt.savefig(path_eps, format='eps', dpi=dpi)
    plt.savefig(path_png, format='png', dpi=dpi)
    # plt.savefig(path_tiff, format='tiff', dpi=dpi)
    tikz_save(path_tikz, figureheight='\\figureheight',
              figurewidth='\\figurewidth')

    # plt.show()
    plt.close()

    fig = plt.figure(figsize=(5, 3), dpi=dpi)

    ax = fig.gca()

    plt.plot(max_array / 1000, color='#E53027', linewidth=1, label='Maximum')
    plt.plot(min_array / 1000, color='#1058B0', linewidth=1, label='Minimum')

    ax.set_xlim([0, 8760])
    ax.set_ylim([0, 800])

    plt.xlabel('Time in hours')
    plt.ylabel('Thermal power in kW')
    plt.legend(loc='best')

    plt.tight_layout()

    gen_path(output_path)

    output_filename = output_filename + '_min_max'

    #  Generate file names for different formats
    file_pdf = output_filename + '.pdf'
    file_eps = output_filename + '.eps'
    file_png = output_filename + '.png'
    file_tiff = output_filename + '.tiff'
    file_tikz = output_filename + '.tikz'

    #  Generate saving pathes
    path_pdf = os.path.join(output_path, file_pdf)
    path_eps = os.path.join(output_path, file_eps)
    path_png = os.path.join(output_path, file_png)
    path_tiff = os.path.join(output_path, file_tiff)
    path_tikz = os.path.join(output_path, file_tikz)

    #  Save figure in different formats
    plt.savefig(path_pdf, format='pdf', dpi=dpi)
    plt.savefig(path_eps, format='eps', dpi=dpi)
    plt.savefig(path_png, format='png', dpi=dpi)
    # plt.savefig(path_tiff, format='tiff', dpi=dpi)
    tikz_save(path_tikz, figureheight='\\figureheight',
              figurewidth='\\figurewidth')

    # plt.show()
    plt.close()


def analyze_demands_hist(mc_res, key, mode, output_path, dpi=1000,
                        mc_city=True, fontsize=12):
    """

    Parameters
    ----------
    mc_res
    key
    mode : str
        Mode for histogram analysis. Options:
        - 'sh' : space heating
        - 'el' : electric demand
        - 'dhw' : Hot water
    output_path
    dpi
    mc_city
    fontsize

    Returns
    -------

    """

    assert mode in ['sh', 'el', 'dhw']

    if mode == 'sh':
        midx = 0
    elif mode == 'el':
        midx = 2
    elif mode == 'dhw':
        midx = 3

    if mc_city:
        #  Extract list with sampling demand values in kWh
        list_dem = mc_res.get_results_mc_city(key=key)[midx]
    else:
        list_dem = mc_res.get_results_mc_build(key=key)[midx]

    #  Extract reference demand
    #  ##################################################################

    #  Extract city
    city = mc_res.get_city(key=key)

    if mc_city:
        #  Get reference  demand in kWh (per building)
        if mode == 'sh':
            ref_dem = city.get_annual_space_heating_demand()
        elif mode == 'el':
            ref_dem = city.get_annual_el_demand()
        elif mode == 'dhw':
            ref_dem = city.get_annual_dhw_demand()

    else:
        node_id = mc_res.dict_build_ids[key]

        curr_build = city.node[node_id]['entity']

        #  Get reference  demand in kWh (per building)
        if mode == 'sh':
            ref_dem = curr_build.get_annual_space_heat_demand()
        elif mode == 'el':
            ref_dem = curr_build.get_annual_el_demand()
        elif mode == 'dhw':
            ref_dem = curr_build.get_annual_dhw_demand()


    dict_v_lines = {}
    dict_v_lines['Reference'] = ref_dem

    #  Get reference  demand in kWh (per building)
    if mode == 'sh':
        e_name = 'net space heating energy'
    elif mode == 'el':
        e_name = 'el. energy demand'
    elif mode == 'dhw':
        e_name = 'hot water energy demand'

    print()
    print('Mean ' + str(e_name) + ' value in kWh:')
    mean = np.mean(list_dem)
    print(mean)
    print()

    print('Standard deviation of ' + str(e_name) + ' value in kWh:')
    stdev = np.std(a=list_dem)
    print()

    print('Median  ' + str(e_name) + '  value in kWh:')
    median = np.median(a=list_dem)
    print(median)
    print()

    print('Interquartile range (IQR):')
    iqr = scipy.stats.iqr(x=list_dem)
    print(iqr)
    print()

    print('Relative interquartile range (RIQR):')
    riqr = iqr / median
    print(riqr)
    print()

    print('95 % confidence interval for single draw:')
    conf_int = scipy.stats.norm.interval(0.95, loc=mean, scale=stdev)
    print(conf_int)
    print()

    #  EBC hist plot
    #  English infos
    title_engl = None  # Add 'u' in front of string to define it as unicode
    # (e.g. when using non-ascii characters)
    #  Get reference  demand in kWh (per building)
    if mode == 'sh':
        xlab_engl = 'Space heating demand in kWh'
        ylab_engl = 'Number of demand values'
    elif mode == 'el':
        xlab_engl = 'Electric energy demand in kWh'
        ylab_engl = 'Number of demand values'
    elif mode == 'dhw':
        xlab_engl = 'Hot water energy demand in kWh'
        ylab_engl = 'Number of demand values'

    #  German infos
    title_dt = None  # Add 'u' in front of string to define it as unicode
    # (e.g. when using non-ascii characters)
    if mode == 'sh':
        xlab_dt = 'Raumwärmebedarf in kWh'
        ylab_dt = 'Anzahl Energiebedarfswerte'
    elif mode == 'el':
        xlab_dt = 'Elektrischer Energiebedarf in kWh'
        ylab_dt = 'Anzahl Energiebedarfswerte'
    elif mode == 'dhw':
        xlab_dt = 'Warmwasserenergiebedarf in kWh'
        ylab_dt = 'Anzahl Energiebedarfswerte'
    #  ylab only used if plot_sub == False

    #  Plot figures?
    show_plot = False

    #  Use tight layout?
    use_tight = True

    #  Adjust figure size to default (None), 'a4' or 'a4_half', 'a5'
    fig_adjust = 'a5'  # 'a4_half', 'a5'
    #  fig_adjust = None  # default

    #  Font type
    # use_font = 'tex'  # Latex font
    use_font = 'arial'  # Arial font
    #  Pre-defines used font in matplotlib rc parameters
    #  Options:
    #  - 'tex' : Use Latex fonts in plots
    #  - 'arial' : Use arial fonts

    #  Copy Python code into output folder?
    copy_py = True

    #  Additionally save as tikz for latex?
    save_tikz = True

    #  Save data array as pickle file?
    save_data_array = True

    #  Rotate x labels?
    rotate_x_labels = False

    plot_edgecolor = True

    plot_mean = True

    plot_std = True

    if mc_city:
        addname = '_city'
    else:
        addname = '_build_id_' + str(node_id)

    #  Get reference  demand in kWh (per building)
    if mode == 'sh':
        output_filename = key + '_sh_demand' + addname
    elif mode == 'el':
        output_filename = key + '_el_demand' + addname
    elif mode == 'dhw':
        output_filename = key + '_dhw_demand' + addname

    #  #--------------------------------------------------------------

    ebchist.plot_multi_lang_multi_color_hist(list_data=list_dem,
                                             output_path=output_path,
                                             output_filename=output_filename,
                                             show_plot=show_plot,
                                             use_tight=use_tight,
                                             title_engl=title_engl,
                                             xlab_engl=xlab_engl,
                                             ylab_engl=ylab_engl,
                                             title_dt=title_dt,
                                             xlab_dt=xlab_dt,
                                             ylab_dt=ylab_dt,
                                             fontsize=fontsize,
                                             fig_adjust=fig_adjust,
                                             dpi=dpi, copy_py=copy_py,
                                             save_data_array=save_data_array,
                                             save_tikz=save_tikz,
                                             rotate_x_labels=rotate_x_labels,
                                             use_font=use_font,
                                             plot_edgecolor=plot_edgecolor,
                                             plot_mean=plot_mean,
                                             plot_std=plot_std,
                                             dict_v_lines=dict_v_lines
                                             )


def analyze_sh_powers_hist(mc_res, key, output_path):
    """

    Parameters
    ----------
    mc_res
    key
    output_path

    Returns
    -------

    """

    #  Extract space heating load curves
    #  ##################################################################
    list_sh_curves = mc_res.get_results(key=key)[1]

    list_sh_power = []
    for power in list_sh_curves:
        list_sh_power.append(max(power) / 1000)

    # Extract reference space heating power
    #  ##################################################################
    city = mc_res.get_city(key=key)
    node_id = mc_res.dict_build_ids[key]

    curr_build = city.node[node_id]['entity']

    #  Get reference space heating nominal power
    q_sh_ref = dimfunc.get_max_power_of_building(building=curr_build,
                                                 get_therm=True,
                                                 with_dhw=False) / 1000
    dict_v_lines = {}
    dict_v_lines['Reference'] = q_sh_ref

    print()
    print('Mean max. space heating power in kW:')
    mean = np.mean(list_sh_power)
    print(mean)
    print()

    print('Standard deviation of max. space heating power in kW:')
    stdev = np.std(a=list_sh_power)
    print()

    print('Median max. space heating power in kW:')
    median = np.median(a=list_sh_power)
    print(median)
    print()

    print('Interquartile range (IQR):')
    iqr = scipy.stats.iqr(x=list_sh_power)
    print(iqr)
    print()

    print('Relative interquartile range (RIQR):')
    riqr = iqr / median
    print(riqr)
    print()

    print('95 % confidence interval for single draw:')
    conf_int = scipy.stats.norm.interval(0.95, loc=mean, scale=stdev)
    print(conf_int)
    print()

    #  EBC hist plot
    #  English infos
    title_engl = None  # Add 'u' in front of string to define it as unicode
    # (e.g. when using non-ascii characters)
    xlab_engl = 'Maximum space heating power in kW'
    ylab_engl = 'Number of power values'

    #  German infos
    title_dt = None  # Add 'u' in front of string to define it as unicode
    # (e.g. when using non-ascii characters)
    xlab_dt = 'Spitzenheizleistung in kW'
    ylab_dt = 'Anzahl Leistungswerte'
    #  ylab only used if plot_sub == False

    #  Fontsize
    fontsize = 12
    #  dpi size
    dpi = 1000
    #  Linewidth
    linewidth = 1

    #  Plot figures?
    show_plot = False

    #  Use tight layout?
    use_tight = True

    #  Adjust figure size to default (None), 'a4' or 'a4_half', 'a5'
    fig_adjust = 'a5'  # 'a4_half', 'a5'
    #  fig_adjust = None  # default

    #  Font type
    # use_font = 'tex'  # Latex font
    use_font = 'arial'  # Arial font
    #  Pre-defines used font in matplotlib rc parameters
    #  Options:
    #  - 'tex' : Use Latex fonts in plots
    #  - 'arial' : Use arial fonts

    #  Copy Python code into output folder?
    copy_py = True

    #  Additionally save as tikz for latex?
    save_tikz = True

    #  Save data array as pickle file?
    save_data_array = True

    #  Rotate x labels?
    rotate_x_labels = False

    plot_edgecolor = True

    plot_mean = True

    plot_std = True

    output_filename = key + '_sh_power'

    #  #--------------------------------------------------------------

    ebchist.plot_multi_lang_multi_color_hist(list_data=list_sh_power,
                                             output_path=output_path,
                                             output_filename=output_filename,
                                             show_plot=show_plot,
                                             use_tight=use_tight,
                                             title_engl=title_engl,
                                             xlab_engl=xlab_engl,
                                             ylab_engl=ylab_engl,
                                             title_dt=title_dt,
                                             xlab_dt=xlab_dt,
                                             ylab_dt=ylab_dt,
                                             fontsize=fontsize,
                                             fig_adjust=fig_adjust,
                                             dpi=dpi, copy_py=copy_py,
                                             save_data_array=save_data_array,
                                             save_tikz=save_tikz,
                                             rotate_x_labels=rotate_x_labels,
                                             use_font=use_font,
                                             plot_edgecolor=plot_edgecolor,
                                             plot_mean=plot_mean,
                                             plot_std=plot_std,
                                             dict_v_lines=dict_v_lines)


# def box_plot_analysis(mc_res, output_path, output_filename, with_outliners,
#                       list_order,
#                       dpi=100):
#     """
#
#     Parameters
#     ----------
#     mc_res
#     output_path
#     output_filename
#     with_outliners
#     list_order
#     dpi
#
#     Returns
#     -------
#
#     """
#
#     gen_path(output_path)
#
#     data_coll = []
#     list_xticks = []
#     list_riqr = []
#
#     for key in list_order:
#
#         list_sh_en = copy.deepcopy(mc_res.get_results(key=key)[0])
#
#         #  Convert kWh to MWh
#         for i in range(len(list_sh_en)):
#             list_sh_en[i] /= 1000
#
#         # Add space heating lists
#         data_coll.append(list_sh_en)
#
#         list_xticks.append(key)
#
#         #  Calc RIQR
#         riqr = calc_riqr(list_sh_en)
#         print('riqr')
#         print(riqr)
#         print('for key: ', key)
#         print()
#         list_riqr.append(riqr)
#
#     # for key in mc_res.dict_res.keys():
#     #
#     #     list_sh_en = copy.deepcopy(mc_res.get_results(key=key)[0])
#     #
#     #     #  Convert kWh to MWh
#     #     for i in range(len(list_sh_en)):
#     #         list_sh_en[i] /= 1000
#     #
#     #     # Add space heating lists
#     #     data_coll.append(list_sh_en)
#     #
#     #     list_xticks.append(key)
#     #
#     #     #  Calc RIQR
#     #     riqr = calc_riqr(list_sh_en)
#     #     print('riqr')
#     #     print(riqr)
#     #     print('for key: ', key)
#     #     print()
#     #     list_riqr.append(riqr)
#
#     # # Sort by space heating demands
#     # data_coll, list_xticks, list_riqr = zip(
#     #     *sorted(zip(data_coll, list_xticks, list_riqr)))
#
#     plt.rc('font', family='Arial', size=12)
#
#     fig = plt.figure(figsize=(5, 3), dpi=dpi)
#
#     ax = fig.gca()
#
#     pb = ax.boxplot(data_coll, showfliers=with_outliners)
#
#     ax.set_xticklabels(list_xticks)
#
#     for median in pb['medians']:
#         median.set(color='#E53027')
#
#     for flier in pb['fliers']:
#         flier.set(marker='*', markersize=0.5)
#
#     fig.autofmt_xdate()
#     plt.tight_layout()
#     plt.ylabel('Net space heating\ndemand in MWh')
#
#     #  Generate file names for different formats
#     file_pdf = output_filename + '.pdf'
#     file_eps = output_filename + '.eps'
#     file_png = output_filename + '.png'
#     file_tiff = output_filename + '.tiff'
#     file_tikz = output_filename + '.tikz'
#
#     #  Generate saving pathes
#     path_pdf = os.path.join(output_path, file_pdf)
#     path_eps = os.path.join(output_path, file_eps)
#     path_png = os.path.join(output_path, file_png)
#     path_tiff = os.path.join(output_path, file_tiff)
#     path_tikz = os.path.join(output_path, file_tikz)
#
#     #  Save figure in different formats
#     plt.savefig(path_pdf, format='pdf', dpi=dpi)
#     plt.savefig(path_eps, format='eps', dpi=dpi)
#     plt.savefig(path_png, format='png', dpi=dpi)
#     # plt.savefig(path_tiff, format='tiff', dpi=dpi)
#     tikz_save(path_tikz, figureheight='\\figureheight',
#               figurewidth='\\figurewidth')
#
#     # plt.show()
#     plt.close()
#
#
# def box_plot_analysis_double_plot(mc_res, output_path, output_filename,
#                                   list_order,
#                                   dpi=100, with_outliners=True):
#     """
#
#     Parameters
#     ----------
#     mc_res
#     output_path
#     output_filename
#     list_order
#     dpi
#     with_outliners
#
#     Returns
#     -------
#
#     """
#
#     gen_path(output_path)
#
#     data_coll = []
#     list_xticks = []
#     list_riqr = []
#
#     for key in list_order:
#
#         list_sh_en = copy.deepcopy(mc_res.get_results(key=key)[0])
#
#         #  Convert kWh to MWh
#         for i in range(len(list_sh_en)):
#             list_sh_en[i] /= 1000
#
#         # Add space heating lists
#         data_coll.append(list_sh_en)
#
#         list_xticks.append(key)
#
#         #  Calc RIQR
#         riqr = calc_riqr(list_sh_en)
#         print('riqr')
#         print(riqr)
#         print('for key: ', key)
#         print()
#         list_riqr.append(riqr)
#
#
#     # for key in mc_res.dict_res.keys():
#     #
#     #     list_sh_en = copy.deepcopy(mc_res.get_results(key=key)[0])
#     #
#     #     #  Convert kWh to MWh
#     #     for i in range(len(list_sh_en)):
#     #         list_sh_en[i] /= 1000
#     #
#     #     # Add space heating lists
#     #     data_coll.append(list_sh_en)
#     #
#     #     list_xticks.append(key)
#     #
#     #     #  Calc RIQR
#     #     riqr = calc_riqr(list_sh_en)
#     #     print('riqr')
#     #     print(riqr)
#     #     print('for key: ', key)
#     #     print()
#     #     list_riqr.append(riqr)
#     #
#     # # Sort by space heating demands
#     # data_coll, list_xticks, list_riqr = zip(
#     #     *sorted(zip(data_coll, list_xticks, list_riqr)))
#
#     plt.rc('font', family='Arial', size=12)
#
#     fig = plt.figure(figsize=(5, 3), dpi=dpi)
#
#     fig.add_subplot(121)
#
#     ax = fig.gca()
#
#     pb = ax.boxplot(data_coll[0:4], showfliers=with_outliners)
#     plt.ylabel('Net space heating\ndemand in MWh')
#     ax.set_xticklabels(list_xticks[0:4])
#
#     for median in pb['medians']:
#         median.set(color='#E53027')
#
#     for flier in pb['fliers']:
#         flier.set(marker='*', markersize=0.5)
#
#     fig.add_subplot(122)
#
#     ax = fig.gca()
#
#     pb = ax.boxplot(data_coll[4:6], showfliers=with_outliners)
#     plt.ylabel('Net space heating\ndemand in MWh')
#     ax.set_xticklabels(list_xticks[4:6])
#
#     for median in pb['medians']:
#         median.set(color='#E53027')
#
#     for flier in pb['fliers']:
#         flier.set(marker='*', markersize=0.5)
#
#     fig.autofmt_xdate()
#     plt.tight_layout()
#
#     gen_path(output_path)
#
#     #  Generate file names for different formats
#     file_pdf = output_filename + '.pdf'
#     file_eps = output_filename + '.eps'
#     file_png = output_filename + '.png'
#     file_tiff = output_filename + '.tiff'
#     file_tikz = output_filename + '.tikz'
#
#     #  Generate saving pathes
#     path_pdf = os.path.join(output_path, file_pdf)
#     path_eps = os.path.join(output_path, file_eps)
#     path_png = os.path.join(output_path, file_png)
#     path_tiff = os.path.join(output_path, file_tiff)
#     path_tikz = os.path.join(output_path, file_tikz)
#
#     #  Save figure in different formats
#     plt.savefig(path_pdf, format='pdf', dpi=dpi)
#     plt.savefig(path_eps, format='eps', dpi=dpi)
#     plt.savefig(path_png, format='png', dpi=dpi)
#     # plt.savefig(path_tiff, format='tiff', dpi=dpi)
#     tikz_save(path_tikz, figureheight='\\figureheight',
#               figurewidth='\\figurewidth')
#
#     # plt.show()
#     plt.close()


def box_plot_analysis_triple_plot(mc_res, output_path, output_filename,
                                  list_order, mode, mc_city=True,
                                  dpi=1000, with_outliners=True):
    """

    Parameters
    ----------
    mc_res
    output_path
    output_filename
    list_order
    mode : str
        Mode for histogram analysis. Options:
        - 'sh' : space heating
        - 'el' : electric demand
        - 'dhw' : Hot water
    mc_city : bool, optional
    dpi
    with_outliners

    Returns
    -------

    """

    assert mode in ['sh', 'el', 'dhw']

    #  Get reference  demand in kWh (per building)
    if mode == 'sh':
        e_name = 'net space heating energy'
    elif mode == 'el':
        e_name = 'el. energy demand'
    elif mode == 'dhw':
        e_name = 'hot water energy demand'

    gen_path(output_path)

    data_coll = []
    list_xticks = []
    list_riqr = []
    list_ref_values = []

    for key in list_order:

        print('Key: ', key)

        if mc_city:
            if mode == 'sh':
                list_energy = \
                    copy.deepcopy(mc_res.get_results_mc_city(key=key)[0])
            elif mode == 'el':
                list_energy = \
                    copy.deepcopy(mc_res.get_results_mc_city(key=key)[2])
            elif mode == 'dhw':
                list_energy = \
                    copy.deepcopy(mc_res.get_results_mc_city(key=key)[3])
        else:
            if mode == 'sh':
                list_energy = \
                    copy.deepcopy(mc_res.get_results_mc_build(key=key)[0])
            elif mode == 'el':
                list_energy = \
                    copy.deepcopy(mc_res.get_results_mc_build(key=key)[2])
            elif mode == 'dhw':
                list_energy = \
                    copy.deepcopy(mc_res.get_results_mc_build(key=key)[3])

        #  Convert kWh to MWh
        for i in range(len(list_energy)):
            list_energy[i] /= 1000

        # Add energy lists
        data_coll.append(list_energy)

        list_xticks.append(key)

        #  Get reference demand
        curr_city = mc_res.dict_cities[key]

        if mc_city:
            if mode == 'sh':
                ref_dem = \
                    curr_city.get_annual_space_heating_demand() / 1000
                    # in MWh
            elif mode == 'el':
                ref_dem = \
                    curr_city.get_annual_el_demand() / 1000
                # in MWh
            elif mode == 'dhw':
                ref_dem = \
                    curr_city.get_annual_dhw_demand() / 1000
        else:
            curr_id = mc_res.dict_build_ids[key]
            curr_build = curr_city.node[curr_id]['entity']
            if mode == 'sh':
                ref_dem = \
                    curr_build.get_annual_space_heat_demand() / 1000
                    # in MWh
            elif mode == 'el':
                ref_dem = \
                    curr_build.get_annual_el_demand() / 1000
                # in MWh
            elif mode == 'dhw':
                ref_dem = \
                    curr_build.get_annual_dhw_demand() / 1000

        list_ref_values.append(ref_dem)

        print('Reference ' + str(e_name) +' in MWh:')
        print(ref_dem)

        #  Calc RIQR
        riqr = calc_riqr(list_energy)
        print('riqr')
        print(riqr)
        print('for key: ', key)
        print()
        list_riqr.append(riqr)


    # for key in mc_res.dict_res.keys():
    #
    #     list_sh_en = copy.deepcopy(mc_res.get_results(key=key)[0])
    #
    #     #  Convert kWh to MWh
    #     for i in range(len(list_sh_en)):
    #         list_sh_en[i] /= 1000
    #
    #     # Add space heating lists
    #     data_coll.append(list_sh_en)
    #
    #     list_xticks.append(key)
    #
    #     #  Calc RIQR
    #     riqr = calc_riqr(list_sh_en)
    #     print('riqr')
    #     print(riqr)
    #     print('for key: ', key)
    #     print()
    #     list_riqr.append(riqr)
    #
    # # Sort by space heating demands
    # data_coll, list_xticks, list_riqr = zip(
    #     *sorted(zip(data_coll, list_xticks, list_riqr)))



    plt.rc('font', family='Arial', size=fontsize)

    fig = plt.figure(figsize=(5, 3), dpi=dpi)

    #  Subplot 1
    #  #################################################################
    fig.add_subplot(131)

    ax = fig.gca()

    pb = ax.boxplot(data_coll[0:2], showfliers=with_outliners,
                    widths=(0.8, 0.8))
    if mode == 'sh':
        plt.ylabel('Net space heating\ndemand in MWh')
    elif mode == 'el':
        plt.ylabel('Electric energy\ndemand in MWh')
    elif mode == 'dhw':
        plt.ylabel('Hot water\ndemand in MWh')

    ax.set_xticklabels(list_xticks[0:2])

    ax.plot([0.6, 1.4], [list_ref_values[0], list_ref_values[0]],
            label='Reference', color='#1058B0',
            linewidth=1)
    ax.plot([1.6, 2.4], [list_ref_values[1], list_ref_values[1]],
            label='Reference', color='#1058B0',
            linewidth=1)

    def get_start_stop_step(ax):

        start, end = ax.get_ylim()
        print(start)
        print(end)
        # start = round(start / 100, ndigits=0) * 100
        start = 0
        if end < 50:
            end = round(end / 10, ndigits=0) * 10
            stepsize = 5
        elif end < 150:
            end = round(end / 10, ndigits=0) * 10
            stepsize = 10
        elif end < 240:
            end = round(end / 10, ndigits=0) * 10
            stepsize = 20
        elif end < 500:
            end = round(end / 100, ndigits=0) * 100
            stepsize = 50
        elif end < 1500:
            end = round(end / 100, ndigits=0) * 100
            stepsize = 100
        elif end < 2400:
            end = round(end / 100, ndigits=0) * 100
            stepsize = 200
        elif end < 5000:
            end = round(end / 1000, ndigits=0) * 1000
            stepsize = 500
        else:
            end = round(end / 1000, ndigits=0) * 1000
            stepsize = 1000

        return (start, end, stepsize)

    (start, end, stepsize) = get_start_stop_step(ax)

    ax.yaxis.set_ticks(np.arange(start, end, stepsize))

    for median in pb['medians']:
        median.set(color='#E53027')

    for flier in pb['fliers']:
        flier.set(marker='.', markersize=1)

    #  Subplot 2
    #  #################################################################
    fig.add_subplot(132)

    ax = fig.gca()

    pb = ax.boxplot(data_coll[2:4], showfliers=with_outliners,
                    widths=(0.8, 0.8))
    ax.set_xticklabels(list_xticks[2:4])

    ax.plot([0.6, 1.4], [list_ref_values[2], list_ref_values[2]],
            label='Reference', color='#1058B0',
            linewidth=1)
    ax.plot([1.6, 2.4], [list_ref_values[3], list_ref_values[3]],
            label='Reference', color='#1058B0',
            linewidth=1)

    (start, end, stepsize) = get_start_stop_step(ax)

    ax.yaxis.set_ticks(np.arange(start, end, stepsize))

    for median in pb['medians']:
        median.set(color='#E53027')

    for flier in pb['fliers']:
        flier.set(marker='.', markersize=1)

    #  Subplot 3
    #  #################################################################
    fig.add_subplot(133)

    ax = fig.gca()

    pb = ax.boxplot(data_coll[4:6], showfliers=with_outliners,
                    widths=(0.8, 0.8))
    ax.set_xticklabels(list_xticks[4:6])

    ax.plot([0.6, 1.4], [list_ref_values[4], list_ref_values[4]],
            label='Reference', color='#1058B0',
            linewidth=1)
    ax.plot([1.6, 2.4], [list_ref_values[5], list_ref_values[5]],
            label='Reference', color='#1058B0',
            linewidth=1)

    (start, end, stepsize) = get_start_stop_step(ax)

    ax.yaxis.set_ticks(np.arange(start, end, stepsize))

    for median in pb['medians']:
        median.set(color='#E53027')

    for flier in pb['fliers']:
        flier.set(marker='.', markersize=1)

    fig.autofmt_xdate()

    plt.tight_layout()



    #  Generate legend
    import matplotlib.lines as mlines
    #  Generate proxy arist for legend
    median_proxy = mlines.Line2D([], [], color='#E53027', label='Median')
    ref_proxy = mlines.Line2D([], [], color='#1058B0', label='Reference')

    box_factor = 0.1
    for ax in fig.axes:
        box = ax.get_position()
        ax.set_position([box.x0, box.y0 + box.height * box_factor,
                         box.width, box.height * (1 - box_factor)])

    #  Put a legend below current axis
    lgd = ax.legend(handles=[median_proxy, ref_proxy],
                    loc='upper center', bbox_to_anchor=(-1.8, -0.4), ncol=2)

    # plt.legend(handles=[median_proxy, ref_proxy], loc='best')



    gen_path(output_path)

    #  Generate file names for different formats
    file_pdf = output_filename + '.pdf'
    file_eps = output_filename + '.eps'
    file_png = output_filename + '.png'
    file_tiff = output_filename + '.tiff'
    file_tikz = output_filename + '.tikz'

    #  Generate saving pathes
    path_pdf = os.path.join(output_path, file_pdf)
    path_eps = os.path.join(output_path, file_eps)
    path_png = os.path.join(output_path, file_png)
    path_tiff = os.path.join(output_path, file_tiff)
    path_tikz = os.path.join(output_path, file_tikz)

    #  Save figure in different formats
    plt.savefig(path_pdf, format='pdf')
    plt.savefig(path_eps, format='eps')
    plt.savefig(path_png, format='png')
    # plt.savefig(path_tiff, format='tiff', dpi=dpi)
    tikz_save(path_tikz, figureheight='\\figureheight',
              figurewidth='\\figurewidth')

    # plt.show()
    plt.close()


# def box_plot_analysis_el_dem(mc_res, output_path, output_filename,
#                              with_outliners, list_order, dpi=100):
#     """
#     Perform box plot analysis for electrical demand
#
#     Parameters
#     ----------
#     mc_res
#     output_path
#     output_filename
#     with_outliners
#     list_order
#     dpi
#
#     Returns
#     -------
#
#     """
#
#     gen_path(output_path)
#
#     data_coll = []
#     list_xticks = []
#     list_riqr = []
#
#     for key in list_order:
#
#         list_el_en = copy.deepcopy(mc_res.get_results(key=key)[2])
#
#         #  Convert kWh to MWh
#         for i in range(len(list_el_en)):
#             list_el_en[i] /= 1000
#
#         # Add space heating lists
#         data_coll.append(list_el_en)
#
#         list_xticks.append(key)
#
#         #  Calc RIQR
#         riqr = calc_riqr(list_el_en)
#         print('riqr')
#         print(riqr)
#         print('for key: ', key)
#         print()
#         list_riqr.append(riqr)
#
#     # for key in mc_res.dict_res.keys():
#     #
#     #     list_el_en = copy.deepcopy(mc_res.get_results(key=key)[2])
#     #
#     #     #  Convert kWh to MWh
#     #     for i in range(len(list_el_en)):
#     #         list_el_en[i] /= 1000
#     #
#     #     # Add space heating lists
#     #     data_coll.append(list_el_en)
#     #
#     #     list_xticks.append(key)
#     #
#     #     #  Calc RIQR
#     #     riqr = calc_riqr(list_el_en)
#     #     print('riqr')
#     #     print(riqr)
#     #     print('for key: ', key)
#     #     print()
#     #     list_riqr.append(riqr)
#     #
#     # # Sort by space heating demands
#     # data_coll, list_xticks, list_riqr = zip(
#     #     *sorted(zip(data_coll, list_xticks, list_riqr)))
#
#     plt.rc('font', family='Arial', size=12)
#
#     fig = plt.figure(figsize=(5, 3), dpi=dpi)
#
#     ax = fig.gca()
#
#     pb = ax.boxplot(data_coll, showfliers=with_outliners)
#
#     ax.set_xticklabels(list_xticks)
#
#     for median in pb['medians']:
#         median.set(color='#E53027')
#
#     for flier in pb['fliers']:
#         flier.set(marker='*', markersize=0.5)
#
#     fig.autofmt_xdate()
#     plt.tight_layout()
#     plt.ylabel('Electric demand in MWh')
#
#     #  Generate file names for different formats
#     file_pdf = output_filename + '.pdf'
#     file_eps = output_filename + '.eps'
#     file_png = output_filename + '.png'
#     file_tiff = output_filename + '.tiff'
#     file_tikz = output_filename + '.tikz'
#
#     #  Generate saving pathes
#     path_pdf = os.path.join(output_path, file_pdf)
#     path_eps = os.path.join(output_path, file_eps)
#     path_png = os.path.join(output_path, file_png)
#     path_tiff = os.path.join(output_path, file_tiff)
#     path_tikz = os.path.join(output_path, file_tikz)
#
#     #  Save figure in different formats
#     plt.savefig(path_pdf, format='pdf', dpi=dpi)
#     plt.savefig(path_eps, format='eps', dpi=dpi)
#     plt.savefig(path_png, format='png', dpi=dpi)
#     # plt.savefig(path_tiff, format='tiff', dpi=dpi)
#     tikz_save(path_tikz, figureheight='\\figureheight',
#               figurewidth='\\figurewidth')
#
#     # plt.show()
#     plt.close()
#
#
# def box_plot_analysis_double_plot_el_dem(mc_res, output_path,
#                                          output_filename, list_order,
#                                          dpi=100, with_outliners=True):
#     """
#
#     Parameters
#     ----------
#     mc_res
#     output_path
#     output_filename
#     list_order
#     dpi
#     with_outliners
#
#     Returns
#     -------
#
#     """
#
#     gen_path(output_path)
#
#     data_coll = []
#     list_xticks = []
#     list_riqr = []
#
#     for key in list_order:
#
#         list_el_en = copy.deepcopy(mc_res.get_results(key=key)[2])
#
#         #  Convert kWh to MWh
#         for i in range(len(list_el_en)):
#             list_el_en[i] /= 1000
#
#         # Add space heating lists
#         data_coll.append(list_el_en)
#
#         list_xticks.append(key)
#
#         #  Calc RIQR
#         riqr = calc_riqr(list_el_en)
#         print('riqr')
#         print(riqr)
#         print('for key: ', key)
#         print()
#         list_riqr.append(riqr)
#
#     # for key in mc_res.dict_res.keys():
#     #
#     #     list_el_en = copy.deepcopy(mc_res.get_results(key=key)[2])
#     #
#     #     #  Convert kWh to MWh
#     #     for i in range(len(list_el_en)):
#     #         list_el_en[i] /= 1000
#     #
#     #     # Add space heating lists
#     #     data_coll.append(list_el_en)
#     #
#     #     list_xticks.append(key)
#     #
#     #     #  Calc RIQR
#     #     riqr = calc_riqr(list_el_en)
#     #     print('riqr')
#     #     print(riqr)
#     #     print('for key: ', key)
#     #     print()
#     #     list_riqr.append(riqr)
#     #
#     # # Sort by space heating demands
#     # data_coll, list_xticks, list_riqr = zip(
#     #     *sorted(zip(data_coll, list_xticks, list_riqr)))
#
#     plt.rc('font', family='Arial', size=12)
#
#     fig = plt.figure(figsize=(5, 3), dpi=dpi)
#
#     fig.add_subplot(121)
#
#     ax = fig.gca()
#
#     pb = ax.boxplot(data_coll[0:4], showfliers=with_outliners)
#     plt.ylabel('Electric demand in MWh')
#     ax.set_xticklabels(list_xticks[0:4])
#
#     for median in pb['medians']:
#         median.set(color='#E53027')
#
#     for flier in pb['fliers']:
#         flier.set(marker='*', markersize=0.5)
#
#     fig.add_subplot(122)
#
#     ax = fig.gca()
#
#     pb = ax.boxplot(data_coll[4:6], showfliers=with_outliners)
#     plt.ylabel('Electric demand in MWh')
#     ax.set_xticklabels(list_xticks[4:6])
#
#     for median in pb['medians']:
#         median.set(color='#E53027')
#
#     for flier in pb['fliers']:
#         flier.set(marker='*', markersize=0.5)
#
#     fig.autofmt_xdate()
#     plt.tight_layout()
#
#     gen_path(output_path)
#
#     #  Generate file names for different formats
#     file_pdf = output_filename + '.pdf'
#     file_eps = output_filename + '.eps'
#     file_png = output_filename + '.png'
#     file_tiff = output_filename + '.tiff'
#     file_tikz = output_filename + '.tikz'
#
#     #  Generate saving pathes
#     path_pdf = os.path.join(output_path, file_pdf)
#     path_eps = os.path.join(output_path, file_eps)
#     path_png = os.path.join(output_path, file_png)
#     path_tiff = os.path.join(output_path, file_tiff)
#     path_tikz = os.path.join(output_path, file_tikz)
#
#     #  Save figure in different formats
#     plt.savefig(path_pdf, format='pdf', dpi=dpi)
#     plt.savefig(path_eps, format='eps', dpi=dpi)
#     plt.savefig(path_png, format='png', dpi=dpi)
#     # plt.savefig(path_tiff, format='tiff', dpi=dpi)
#     tikz_save(path_tikz, figureheight='\\figureheight',
#               figurewidth='\\figurewidth')
#
#     # plt.show()
#     plt.close()
#
#
# def box_plot_analysis_dhw_dem(mc_res, output_path, output_filename,
#                              with_outliners, list_order, dpi=100):
#     """
#     Perform box plot analysis for electrical demand
#
#     Parameters
#     ----------
#     mc_res
#     output_path
#     output_filename
#     with_outliners
#     list_order
#     dpi
#
#     Returns
#     -------
#
#     """
#
#     gen_path(output_path)
#
#     data_coll = []
#     list_xticks = []
#     list_riqr = []
#
#     for key in list_order:
#
#         list_dhw_en = copy.deepcopy(mc_res.get_results(key=key)[3])
#
#         #  Convert kWh to MWh
#         for i in range(len(list_dhw_en)):
#             list_dhw_en[i] /= 1000
#
#         # Add space heating lists
#         data_coll.append(list_dhw_en)
#
#         list_xticks.append(key)
#
#         #  Calc RIQR
#         riqr = calc_riqr(list_dhw_en)
#         print('riqr')
#         print(riqr)
#         print('for key: ', key)
#         print()
#         list_riqr.append(riqr)
#
#     # for key in mc_res.dict_res.keys():
#     #
#     #     list_dhw_en = copy.deepcopy(mc_res.get_results(key=key)[2])
#     #
#     #     #  Convert kWh to MWh
#     #     for i in range(len(list_dhw_en)):
#     #         list_dhw_en[i] /= 1000
#     #
#     #     # Add space heating lists
#     #     data_coll.append(list_dhw_en)
#     #
#     #     list_xticks.append(key)
#     #
#     #     #  Calc RIQR
#     #     riqr = calc_riqr(list_dhw_en)
#     #     print('riqr')
#     #     print(riqr)
#     #     print('for key: ', key)
#     #     print()
#     #     list_riqr.append(riqr)
#     #
#     # # Sort by space heating demands
#     # data_coll, list_xticks, list_riqr = zip(
#     #     *sorted(zip(data_coll, list_xticks, list_riqr)))
#
#     plt.rc('font', family='Arial', size=12)
#
#     fig = plt.figure(figsize=(5, 3), dpi=dpi)
#
#     ax = fig.gca()
#
#     pb = ax.boxplot(data_coll, showfliers=with_outliners)
#
#     ax.set_xticklabels(list_xticks)
#
#     for median in pb['medians']:
#         median.set(color='#E53027')
#
#     for flier in pb['fliers']:
#         flier.set(marker='*', markersize=0.5)
#
#     fig.autofmt_xdate()
#     plt.tight_layout()
#     plt.ylabel('Hot water demand in MWh')
#
#     #  Generate file names for different formats
#     file_pdf = output_filename + '.pdf'
#     file_eps = output_filename + '.eps'
#     file_png = output_filename + '.png'
#     file_tiff = output_filename + '.tiff'
#     file_tikz = output_filename + '.tikz'
#
#     #  Generate saving pathes
#     path_pdf = os.path.join(output_path, file_pdf)
#     path_eps = os.path.join(output_path, file_eps)
#     path_png = os.path.join(output_path, file_png)
#     path_tiff = os.path.join(output_path, file_tiff)
#     path_tikz = os.path.join(output_path, file_tikz)
#
#     #  Save figure in different formats
#     plt.savefig(path_pdf, format='pdf', dpi=dpi)
#     plt.savefig(path_eps, format='eps', dpi=dpi)
#     plt.savefig(path_png, format='png', dpi=dpi)
#     # plt.savefig(path_tiff, format='tiff', dpi=dpi)
#     tikz_save(path_tikz, figureheight='\\figureheight',
#               figurewidth='\\figurewidth')
#
#     # plt.show()
#     plt.close()
#
#
# def box_plot_analysis_double_plot_dhw_dem(mc_res, output_path,
#                                          output_filename, list_order,
#                                          dpi=100, with_outliners=True):
#     """
#
#     Parameters
#     ----------
#     mc_res
#     output_path
#     output_filename
#     list_order
#     dpi
#     with_outliners
#
#     Returns
#     -------
#
#     """
#
#     gen_path(output_path)
#
#     data_coll = []
#     list_xticks = []
#     list_riqr = []
#
#     for key in list_order:
#
#         list_dhw_en = copy.deepcopy(mc_res.get_results(key=key)[3])
#
#         #  Convert kWh to MWh
#         for i in range(len(list_dhw_en)):
#             list_dhw_en[i] /= 1000
#
#         # Add space heating lists
#         data_coll.append(list_dhw_en)
#
#         list_xticks.append(key)
#
#         #  Calc RIQR
#         riqr = calc_riqr(list_dhw_en)
#         print('riqr')
#         print(riqr)
#         print('for key: ', key)
#         print()
#         list_riqr.append(riqr)
#
#     # for key in mc_res.dict_res.keys():
#     #
#     #     list_dhw_en = copy.deepcopy(mc_res.get_results(key=key)[2])
#     #
#     #     #  Convert kWh to MWh
#     #     for i in range(len(list_dhw_en)):
#     #         list_dhw_en[i] /= 1000
#     #
#     #     # Add space heating lists
#     #     data_coll.append(list_dhw_en)
#     #
#     #     list_xticks.append(key)
#     #
#     #     #  Calc RIQR
#     #     riqr = calc_riqr(list_dhw_en)
#     #     print('riqr')
#     #     print(riqr)
#     #     print('for key: ', key)
#     #     print()
#     #     list_riqr.append(riqr)
#     #
#     # # Sort by space heating demands
#     # data_coll, list_xticks, list_riqr = zip(
#     #     *sorted(zip(data_coll, list_xticks, list_riqr)))
#
#     plt.rc('font', family='Arial', size=12)
#
#     fig = plt.figure(figsize=(5, 3), dpi=dpi)
#
#     fig.add_subplot(121)
#
#     ax = fig.gca()
#
#     pb = ax.boxplot(data_coll[0:4], showfliers=with_outliners)
#     plt.ylabel('Hot water demand in MWh')
#     ax.set_xticklabels(list_xticks[0:4])
#
#     for median in pb['medians']:
#         median.set(color='#E53027')
#
#     for flier in pb['fliers']:
#         flier.set(marker='*', markersize=0.5)
#
#     fig.add_subplot(122)
#
#     ax = fig.gca()
#
#     pb = ax.boxplot(data_coll[4:6], showfliers=with_outliners)
#     plt.ylabel('Hot water demand in MWh')
#     ax.set_xticklabels(list_xticks[4:6])
#
#     for median in pb['medians']:
#         median.set(color='#E53027')
#
#     for flier in pb['fliers']:
#         flier.set(marker='*', markersize=0.5)
#
#     fig.autofmt_xdate()
#     plt.tight_layout()
#
#     gen_path(output_path)
#
#     #  Generate file names for different formats
#     file_pdf = output_filename + '.pdf'
#     file_eps = output_filename + '.eps'
#     file_png = output_filename + '.png'
#     file_tiff = output_filename + '.tiff'
#     file_tikz = output_filename + '.tikz'
#
#     #  Generate saving pathes
#     path_pdf = os.path.join(output_path, file_pdf)
#     path_eps = os.path.join(output_path, file_eps)
#     path_png = os.path.join(output_path, file_png)
#     path_tiff = os.path.join(output_path, file_tiff)
#     path_tikz = os.path.join(output_path, file_tikz)
#
#     #  Save figure in different formats
#     plt.savefig(path_pdf, format='pdf', dpi=dpi)
#     plt.savefig(path_eps, format='eps', dpi=dpi)
#     plt.savefig(path_png, format='png', dpi=dpi)
#     # plt.savefig(path_tiff, format='tiff', dpi=dpi)
#     tikz_save(path_tikz, figureheight='\\figureheight',
#               figurewidth='\\figurewidth')
#
#     # plt.show()
#     plt.close()


if __name__ == '__main__':

    this_path = os.path.dirname(os.path.abspath(__file__))

    #  Generate results object
    mc_res = McCityRes()

    dict_files_city = {}
    dict_files_build = {}

    #  Add results of mc analyses
    #  ####################################################################

    filename_city = 'aachen_forsterlinde_mod_7_mc_city_samples_10000.pkl'
    filename_b = 'aachen_forsterlinde_mod_7_single_b_100001011.pkl'
    output_city = filename_city[:-4]
    output_b = filename_b[:-4]
    key = 'Forsterlinde'

    dict_files_city[key] = filename_city
    dict_files_build[key] = filename_b

    filename_city = 'aachen_frankenberg_mod_6_mc_city_samples_10000.pkl'
    filename_b = 'aachen_frankenberg_mod_6_single_b_100001020.pkl'
    output_city = filename_city[:-4]
    output_b = filename_b[:-4]
    key = 'Frankenberg'

    dict_files_city[key] = filename_city
    dict_files_build[key] = filename_b

    filename_city = 'aachen_kronenberg_mod_6_mc_city_samples_10000.pkl'
    filename_b = 'aachen_kronenberg_mod_6_single_b_100001002.pkl'
    output_city = filename_city[:-4]
    output_b = filename_b[:-4]
    key = 'Kronenberg'

    dict_files_city[key] = filename_city
    dict_files_build[key] = filename_b

    filename_city = 'aachen_preusweg_mod_6_mc_city_samples_10000.pkl'
    filename_b = 'aachen_preusweg_mod_6_single_b_100001092.pkl'
    output_city = filename_city[:-4]
    output_b = filename_b[:-4]
    key = 'Preusweg'

    dict_files_city[key] = filename_city
    dict_files_build[key] = filename_b

<<<<<<< HEAD
    filename_city = 'aachen_tuerme_mod_7_mc_city_samples_10000.pkl'
    filename_b = 'aachen_tuerme_mod_6_single_b_100001010.pkl'
=======
    #filename_city = 'aachen_tuerme_mod_7_mc_city_samples_10000.pkl'
    filename_city = 'aachen_tuerme_mod_7_mc_city_samples_10000_with_retro_person_data.pkl'
    #filename_b = 'aachen_tuerme_mod_6_single_b_100001010.pkl'
    filename_b = 'aachen_tuerme_mod_7_single_b_10000_fix_year_occ_1010.pkl'
>>>>>>> 6e13a5bd
    output_city = filename_city[:-4]
    output_b = filename_b[:-4]
    key = u'Türme'

    dict_files_city[key] = filename_city
    dict_files_build[key] = filename_b

    filename_city = 'aachen_huenefeld_mod_6_mc_city_samples_10000.pkl'
    filename_b = 'aachen_huenefeld_mod_6_single_b_100001003.pkl'
    output_city = filename_city[:-4]
    output_b = filename_b[:-4]
    key = u'Hünefeld'

    dict_files_city[key] = filename_city
    dict_files_build[key] = filename_b

    for key in dict_files_city.keys():
        file_city = dict_files_city[key]
        file_build = dict_files_build[key]

        load_path_city = os.path.join(this_path, 'input', 'mc_cities',
<<<<<<< HEAD
=======
                                      '4_with_10000_samples',
>>>>>>> 6e13a5bd
                                      file_city)
        load_path_build = os.path.join(this_path, 'input', 'mc_buildings',
                                       file_build)

        #  Load results and add them to results object
        mc_res.add_res_mc_city_from_path(path=load_path_city, key=key)
        mc_res.add_res_mc_build_from_path(path=load_path_build, key=key)


    # Add cities
    #  ######################################################################
    dict_city_f_names = {}
    dict_b_node_nb = {}

    #  City object pickle file, which should be loaded
    city_f_name = 'aachen_forsterlinde_mod_7.pkl'
    key = 'Forsterlinde'
    build_node_nb = 1011  # Forsterlinde
    dict_city_f_names[key] = city_f_name
    dict_b_node_nb[key] = build_node_nb

    city_f_name = 'aachen_frankenberg_mod_8_el_resc.pkl'
    key = 'Frankenberg'
    build_node_nb = 1020  # Frankenberg
    dict_city_f_names[key] = city_f_name
    dict_b_node_nb[key] = build_node_nb

    city_f_name = 'aachen_kronenberg_mod_8.pkl'
    key = 'Kronenberg'
    build_node_nb = 1002  # Kronenberg
    dict_city_f_names[key] = city_f_name
    dict_b_node_nb[key] = build_node_nb

    city_f_name = 'aachen_preusweg_mod_9.pkl'
    key = 'Preusweg'
    build_node_nb = 1092  # Preusweg
    dict_city_f_names[key] = city_f_name
    dict_b_node_nb[key] = build_node_nb

    city_f_name = 'aachen_tuerme_mod_7_el_resc_2.pkl'
    key = u'Türme'
    build_node_nb = 1010  # Tuerme
    dict_city_f_names[key] = city_f_name
    dict_b_node_nb[key] = build_node_nb

    city_f_name = 'aachen_huenefeld_mod_7.pkl'
    key = u'Hünefeld'
    build_node_nb = 1003  # Huenefeld
    dict_city_f_names[key] = city_f_name
    dict_b_node_nb[key] = build_node_nb

    for key in dict_city_f_names.keys():
        city_f_name = dict_city_f_names[key]
        load_path = os.path.join(this_path, 'input', 'ref_cities', city_f_name)

        city = pickle.load(open(load_path, mode='rb'))

        #  Load results and add them to results object
        mc_res.add_city(key=key, city=city)

    mc_res.dict_build_ids = dict_b_node_nb

    #  User input
    #  ###############################################

    mc_city = False
    all_cities = True  # all cities / all buildings or only specific key

    with_outliners = True
    dpi = 1000
    fontsize = 12


    if mc_city:
        output_filename = 'mc_city'
    else:
        output_filename = 'mc_single_build'

    list_order = ['Preusweg', 'Forsterlinde', 'Kronenberg', 'Frankenberg',
                  'Hünefeld', 'Türme']

    #############################
    if all_cities:
        if mc_city:
            output_folder_n = 'cities_mc'
        else:
            output_folder_n = 'buildings_mc'

    else:
        #  For single analysis (only one district)
        key = u'Preusweg'
        if mc_city:
            #  For single district
            name_an = '_s_city'
            output_folder_n = key + name_an
        else:
            #  For single building
            name_an = '_s_build'
            output_folder_n = key + name_an

    output_path = os.path.join(this_path, 'output', output_folder_n)

    gen_path(output_path)
    #############################

    # # calc_sh_coverage_cities(mc_res=mc_res, build=not mc_city)
    # get_ref_sh_nom_powers(mc_res=mc_res, build=not mc_city)

    if all_cities is False:

        print('Single district analysis for: ', key)

        #  Perform space heating load analysis for single district
        #  Plot all space heating load curves
        #  #####################################################################
        # do_sh_load_analysis(mc_res=mc_res, key=key, output_path=output_path,
        #                     output_filename=key, dpi=300,
        #                     mc_city=True, fontsize=fontsize)

        # #  Perform space heating demand analysis for single district
        # #  #####################################################################
        # analyze_demands_hist(mc_res=mc_res, key=key, mode='sh',
        #                      output_path=output_path, dpi=dpi,
        #                      mc_city=mc_city, fontsize=fontsize)
        #
        # # #  Perform space heating power analysis for single district
        # # #  #####################################################################
        # # analyze_sh_powers_hist(mc_res=mc_res, key=key, output_path=output_path)
        #
        # #  Perform electric energy analysis for single district
        # #  #####################################################################
        # analyze_demands_hist(mc_res=mc_res, key=key, mode='el',
        #                      output_path=output_path, dpi=dpi,
        #                      mc_city=mc_city, fontsize=fontsize)
        #
        # #  Perform hot water energy analysis for single district
        # #  #####################################################################
        # analyze_demands_hist(mc_res=mc_res, key=key, mode='dhw',
        #                      output_path=output_path, dpi=dpi,
        #                      mc_city=mc_city, fontsize=fontsize)


    elif all_cities is True:

        print('Analysis for all districts')

<<<<<<< HEAD
        # # #  Perform space heating box plot analysis for all districts
        # # #  Plot boxplots with three axes
        # # #  #####################################################################
        # output_path_curr = os.path.join(output_path, 'th_dem_three_axes')
        # box_plot_analysis_triple_plot(mc_res=mc_res, output_path=output_path_curr,
        #                               output_filename=output_filename, dpi=dpi,
        #                               with_outliners=with_outliners,
        #                               list_order=list_order, mode='sh',
        #                               mc_city=mc_city)
        #
        # # #  Perform electric energy box plot analysis for all districts
        # # #  Plot boxplots with three axes
        # # #  #####################################################################
        # output_path_curr = os.path.join(output_path, 'el_dem_three_axes')
        # box_plot_analysis_triple_plot(mc_res=mc_res, output_path=output_path_curr,
        #                               output_filename=output_filename, dpi=dpi,
        #                               with_outliners=with_outliners,
        #                               list_order=list_order, mode='el',
        #                               mc_city=mc_city)
        #
        # # #  Perform hot water energy box plot analysis for all districts
        # # #  Plot boxplots with three axes
        # # #  #####################################################################
        # output_path_curr = os.path.join(output_path, 'dhw_dem_three_axes')
        # box_plot_analysis_triple_plot(mc_res=mc_res, output_path=output_path_curr,
        #                               output_filename=output_filename, dpi=dpi,
        #                               with_outliners=with_outliners,
        #                               list_order=list_order, mode='dhw',
        #                               mc_city=mc_city)
=======
        # #  Perform space heating box plot analysis for all districts
        # #  Plot boxplots with three axes
        # #  #####################################################################
        output_path_curr = os.path.join(output_path, 'th_dem_three_axes')
        box_plot_analysis_triple_plot(mc_res=mc_res, output_path=output_path_curr,
                                      output_filename=output_filename, dpi=dpi,
                                      with_outliners=with_outliners,
                                      list_order=list_order, mode='sh',
                                      mc_city=mc_city)

        # #  Perform electric energy box plot analysis for all districts
        # #  Plot boxplots with three axes
        # #  #####################################################################
        output_path_curr = os.path.join(output_path, 'el_dem_three_axes')
        box_plot_analysis_triple_plot(mc_res=mc_res, output_path=output_path_curr,
                                      output_filename=output_filename, dpi=dpi,
                                      with_outliners=with_outliners,
                                      list_order=list_order, mode='el',
                                      mc_city=mc_city)

        # #  Perform hot water energy box plot analysis for all districts
        # #  Plot boxplots with three axes
        # #  #####################################################################
        output_path_curr = os.path.join(output_path, 'dhw_dem_three_axes')
        box_plot_analysis_triple_plot(mc_res=mc_res, output_path=output_path_curr,
                                      output_filename=output_filename, dpi=dpi,
                                      with_outliners=with_outliners,
                                      list_order=list_order, mode='dhw',
                                      mc_city=mc_city)

    print('Saved results to ' + str(output_path))
>>>>>>> 6e13a5bd
<|MERGE_RESOLUTION|>--- conflicted
+++ resolved
@@ -2101,15 +2101,10 @@
     dict_files_city[key] = filename_city
     dict_files_build[key] = filename_b
 
-<<<<<<< HEAD
-    filename_city = 'aachen_tuerme_mod_7_mc_city_samples_10000.pkl'
-    filename_b = 'aachen_tuerme_mod_6_single_b_100001010.pkl'
-=======
     #filename_city = 'aachen_tuerme_mod_7_mc_city_samples_10000.pkl'
     filename_city = 'aachen_tuerme_mod_7_mc_city_samples_10000_with_retro_person_data.pkl'
     #filename_b = 'aachen_tuerme_mod_6_single_b_100001010.pkl'
     filename_b = 'aachen_tuerme_mod_7_single_b_10000_fix_year_occ_1010.pkl'
->>>>>>> 6e13a5bd
     output_city = filename_city[:-4]
     output_b = filename_b[:-4]
     key = u'Türme'
@@ -2131,10 +2126,7 @@
         file_build = dict_files_build[key]
 
         load_path_city = os.path.join(this_path, 'input', 'mc_cities',
-<<<<<<< HEAD
-=======
                                       '4_with_10000_samples',
->>>>>>> 6e13a5bd
                                       file_city)
         load_path_build = os.path.join(this_path, 'input', 'mc_buildings',
                                        file_build)
@@ -2281,7 +2273,6 @@
 
         print('Analysis for all districts')
 
-<<<<<<< HEAD
         # # #  Perform space heating box plot analysis for all districts
         # # #  Plot boxplots with three axes
         # # #  #####################################################################
@@ -2311,36 +2302,5 @@
         #                               with_outliners=with_outliners,
         #                               list_order=list_order, mode='dhw',
         #                               mc_city=mc_city)
-=======
-        # #  Perform space heating box plot analysis for all districts
-        # #  Plot boxplots with three axes
-        # #  #####################################################################
-        output_path_curr = os.path.join(output_path, 'th_dem_three_axes')
-        box_plot_analysis_triple_plot(mc_res=mc_res, output_path=output_path_curr,
-                                      output_filename=output_filename, dpi=dpi,
-                                      with_outliners=with_outliners,
-                                      list_order=list_order, mode='sh',
-                                      mc_city=mc_city)
-
-        # #  Perform electric energy box plot analysis for all districts
-        # #  Plot boxplots with three axes
-        # #  #####################################################################
-        output_path_curr = os.path.join(output_path, 'el_dem_three_axes')
-        box_plot_analysis_triple_plot(mc_res=mc_res, output_path=output_path_curr,
-                                      output_filename=output_filename, dpi=dpi,
-                                      with_outliners=with_outliners,
-                                      list_order=list_order, mode='el',
-                                      mc_city=mc_city)
-
-        # #  Perform hot water energy box plot analysis for all districts
-        # #  Plot boxplots with three axes
-        # #  #####################################################################
-        output_path_curr = os.path.join(output_path, 'dhw_dem_three_axes')
-        box_plot_analysis_triple_plot(mc_res=mc_res, output_path=output_path_curr,
-                                      output_filename=output_filename, dpi=dpi,
-                                      with_outliners=with_outliners,
-                                      list_order=list_order, mode='dhw',
-                                      mc_city=mc_city)
-
-    print('Saved results to ' + str(output_path))
->>>>>>> 6e13a5bd
+
+    print('Saved results to ' + str(output_path))