--- conflicted
+++ resolved
@@ -2065,13 +2065,8 @@
     #  Add results of mc analyses
     #  ####################################################################
 
-<<<<<<< HEAD
-    filename_city = 'rheinbaben_nord_mod_jsc_extract_al_mc_city_samples_10000.pkl'
-    #filename_b = 'aachen_forsterlinde_mod_7_single_b_100001011.pkl'
-=======
     filename_city = 'aachen_forsterlinde_mod_7_mc_city_samples_10000.pkl'
     filename_b = 'aachen_forsterlinde_mod_7_single_b_100001011.pkl'
->>>>>>> 1869703e
     output_city = filename_city[:-4]
     output_b = filename_b[:-4]
     key = 'Forsterlinde'
@@ -2079,13 +2074,8 @@
     dict_files_city[key] = filename_city
     dict_files_build[key] = filename_b
 
-<<<<<<< HEAD
-    filename_city = 'city_Rheinbaben_sued_mod_jsc_20_extr_al_mc_city_samples_10000.pkl'
-    #filename_b = 'aachen_frankenberg_mod_6_single_b_100001020.pkl'
-=======
     filename_city = 'aachen_frankenberg_mod_6_mc_city_samples_10000.pkl'
     filename_b = 'aachen_frankenberg_mod_6_single_b_100001020.pkl'
->>>>>>> 1869703e
     output_city = filename_city[:-4]
     output_b = filename_b[:-4]
     key = 'Frankenberg'
@@ -2152,27 +2142,15 @@
     dict_b_node_nb = {}
 
     #  City object pickle file, which should be loaded
-<<<<<<< HEAD
-    city_f_name = 'rheinbaben_nord_mod_jsc_extract_alex.p'
-    key = 'Rheinbaben Nord'
-    #build_node_nb = 1011  # Forsterlinde
-=======
     city_f_name = 'aachen_forsterlinde_mod_7.pkl'
     key = 'Forsterlinde'
     build_node_nb = 1011  # Forsterlinde
->>>>>>> 1869703e
     dict_city_f_names[key] = city_f_name
     dict_b_node_nb[key] = build_node_nb
 
-<<<<<<< HEAD
-    city_f_name = 'city_Rheinbaben_sued_mod_jsc_20_extr_alex.p'
-    key = u'Rheinbaben Süd'
-    #build_node_nb = 1020  # Frankenberg
-=======
     city_f_name = 'aachen_frankenberg_mod_8_el_resc.pkl'
     key = 'Frankenberg'
     build_node_nb = 1020  # Frankenberg
->>>>>>> 1869703e
     dict_city_f_names[key] = city_f_name
     dict_b_node_nb[key] = build_node_nb
 
