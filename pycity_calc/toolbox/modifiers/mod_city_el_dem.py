#!/usr/bin/env python
# -*- coding: utf-8 -*-
"""
Script to rescale all electric load curves within city to match to specific
given, annual electric energy demand in kWh (for whole city)
"""
from __future__ import division

import os
import pickle
import copy
import warnings

import pycity_calc.toolbox.teaser_usage.teaser_use as teaseruse


def rescale_el_app(apartment, el_dem):
    """
    Rescale electric energy demand of apartment

    Parameters
    ----------
    apartment : object
        Apartment object of pyCity
    el_dem : float
        Electric energy demand of apartment in kWh/a
    """

    assert el_dem >= 0

    timestep = apartment.environment.timer.timeDiscretization

    #  Reference demand in kWh/a
    ref_el = sum(apartment.power_el.loadcurve) * timestep / \
             (3600 * 1000)

    if ref_el == 0:
        msg = 'Reference electric energy demand is zero! Rescaling' \
              ' cannot be performed!'
        warnings.warn(msg)
        con_factor = 1
    else:
        con_factor = el_dem / ref_el

    apartment.power_el.loadcurve *= con_factor


def rescale_el_dem_build(building, el_dem):
    """
    Rescale electric energy demand of building

    Parameters
    ----------
    building : object
        Building object of pyCity_calc
    el_dem : float
        Electric energy demand of building in kWh/a
    """

    assert el_dem >= 0

    nb_app = len(building.apartments)

    el_dem_app = el_dem / nb_app

    for app in building.apartments:
        rescale_el_app(apartment=app, el_dem=el_dem_app)


def mod_el_city_dem(city, el_dem, list_nodes=None, makecopy=False):
    """
    Modify city by rescaling el. load curves to el_dem value for whole city
    district or specific number of building nodes.

    Parameters
    ----------
    city : object
        City object of pycity_calc
    el_dem : float
        Annual electric demand for rescaling in kWh
    list_nodes : list (of ints), optional
        List of node ids, which should be used for being rescaled (default:
        None). If set to none, uses all buildings for rescaling.
    makecopy : bool, optional
        Defines, if city object should be copied or if original city is
        going to be modified (default: False)
        If set to False, modifies original city object.
        If set to True, modifies copy of city object.

    Returns
    -------
    city : object
        Modified city object of pycity_calc with rescaled, el. energy demand
    """

    if city.get_annual_el_demand(nodelist=list_nodes) == 0:
        msg = 'City el. energy demand is zero. Rescaling cannot be applied.'
        raise AssertionError(msg)

    if makecopy:
        #  Generate copy of city
        city = copy.deepcopy(city)

    if list_nodes is None:
        #  Use all building node ids
        list_nodes = city.get_list_build_entity_node_ids()

    # Calculate conversion factor
    curr_city_el_dem = city.get_annual_el_demand(nodelist=list_nodes)
    con_factor = el_dem / curr_city_el_dem

    for n in list_nodes:
        curr_b = city.node[n]['entity']

        el_resc = con_factor * curr_b.get_annual_el_demand()

        rescale_el_dem_build(building=curr_b, el_dem=el_resc)

    return city


if __name__ == '__main__':
    this_path = os.path.dirname(os.path.abspath(__file__))

    #  User input
    #  ###################################################################
<<<<<<< HEAD
    el_dem = 530000  # El. energy demand for rescaling in kWh/a

    city_f_name = 'aachen_tuerme_mod_new_1.pkl'

    save_f_name = city_f_name[:-4] + '_el_resc_530_MWh.pkl'
=======
    el_dem = 12000  # El. energy demand for rescaling in kWh/a

    city_f_name = 'city_3_buildings.pkl'

    save_f_name = city_f_name[:-4] + '_el_resc.pkl'
>>>>>>> 7edc432c

    #  ###################################################################

    path_city = os.path.join(this_path, 'input', city_f_name)
    path_save = os.path.join(this_path, 'output', save_f_name)

    city = pickle.load(open(path_city, mode='rb'))

    print('City el. energy demand in kWh/a before conversion:')
    print(city.get_annual_el_demand())

    #  Modify city object
    mod_el_city_dem(city=city, el_dem=el_dem)

    print('City el. energy demand in kWh/a after conversion:')
    print(city.get_annual_el_demand())

    #  #########################################################
    air_vent_mode = 0
    vent_factor = 0.75

    print('City space heating net energy demand in kWh/a before conversion:')
    print(city.get_annual_space_heating_demand())

    #  Recalculate space heating loads with new el. demands
    teaseruse.calc_and_add_vdi_6007_loads_to_city(city=city,
                                                  air_vent_mode=air_vent_mode,
                                                  vent_factor=vent_factor)

    print('City space heating net energy demand in kWh/a after conversion:')
    print(city.get_annual_space_heating_demand())
    #  #########################################################

    #  Save city object
    pickle.dump(city, open(path_save, mode='wb'))<|MERGE_RESOLUTION|>--- conflicted
+++ resolved
@@ -124,19 +124,11 @@
 
     #  User input
     #  ###################################################################
-<<<<<<< HEAD
-    el_dem = 530000  # El. energy demand for rescaling in kWh/a
-
-    city_f_name = 'aachen_tuerme_mod_new_1.pkl'
-
-    save_f_name = city_f_name[:-4] + '_el_resc_530_MWh.pkl'
-=======
     el_dem = 12000  # El. energy demand for rescaling in kWh/a
 
     city_f_name = 'city_3_buildings.pkl'
 
     save_f_name = city_f_name[:-4] + '_el_resc.pkl'
->>>>>>> 7edc432c
 
     #  ###################################################################
 
@@ -156,7 +148,7 @@
 
     #  #########################################################
     air_vent_mode = 0
-    vent_factor = 0.75
+    vent_factor = 0.5
 
     print('City space heating net energy demand in kWh/a before conversion:')
     print(city.get_annual_space_heating_demand())
