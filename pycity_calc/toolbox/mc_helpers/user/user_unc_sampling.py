#!/usr/bin/env python
# coding=utf-8
"""
Script to sample uncertain user parameters
"""

import random as rd
import numpy as np
from scipy.stats import nakagami


def calc_set_temp_samples(nb_samples, mean=20, sdev=2.5):
    """
    Calculate list of indoor set temperature values from gaussian distribution.

    Parameters
    ----------
    nb_samples : int
        Number of samples
    mean : float, optional
        Mean temperature value in degree Celsius for gaussian distribution
        (default: 20)
    sdev : float, optional
        Standard deviation in degree Celsius for gaussian distribution
        (default: 2.5)

    Returns
    -------
    list_set_temp : list (of floats)
        List of indoor set temperatures in degree Celsius
    """

    list_set_temp = np.random.normal(loc=mean, scale=sdev, size=nb_samples)

    return list_set_temp


def calc_user_air_ex_rates(nb_samples, min_value=0, max_value=1.2,
                           pdf='nakagami'):
    """
    Calculate list of

    Parameters
    ----------
    nb_samples : int
        Number of samples
    min_value : float, optional
        Minimum user air exchange rate (default: 0)
    max_value : float, optional
        Maximum user air exchange rate (default: 1.2)
    dist : str, optional
        Probability density function to choose samples (default: 'nakagami')
        Options:
        - 'equal' : Equal distribution between min_value and max_value
        - 'triangle' : Triangular distribution
        - 'nakagami' : Nakagami distribution

    Returns
    -------
    list_usr_inf : list (of floats)
        List holding user infiltration rates in 1/h
    """

    assert pdf in ['equal', 'triangle', 'nakagami'], \
        'Unknown value for pdf input.'

    list_usr_inf = []

    if pdf == 'equal':
        min_value *= 1000
        max_value *= 1000

        for i in range(nb_samples):
            list_usr_inf.append(rd.randint(min_value, max_value))

        for i in range(len(list_usr_inf)):
            list_usr_inf[i] /= 1000

    elif pdf == 'triangle':
        mode = min_value + (max_value - min_value) * 0.2

        for i in range(nb_samples):
            val = np.random.triangular(left=min_value,
                                       right=max_value,
                                       mode=mode)
            list_usr_inf.append(val)

    elif pdf == 'nakagami':
        vent_array = nakagami.rvs(0.6, scale=0.4, size=nb_samples)
        list_usr_inf = vent_array.tolist()

    return list_usr_inf


#  Led to problems within monte-carlo simulation, as extrem air exchange
#  rates can lead to unrealistic thermal peak loads within space heating
#  profiles
# def calc_user_air_ex_profiles_factors(nb_samples, occ_profile, temp_profile,
#                                       random_gauss=True):
#     """
#     Calculate set of user air exchange rate profiles. Uses stochastic
#     air exchange rate user profile generation, based on user_air_exchange.py.
#     Moreover, random rescaling, based on gaussion distribution, can be
#     activated
#
#     Parameters
#     ----------
#     nb_samples : int
#         Number of samples
#     occ_profile : array (of ints)
#         Occupancy profile per timestep
#     temp_profile : array (of floats)
#         Outdoor temperature profile in degree Celsius per timestep
#     random_gauss : bool, optional
#         Defines, if resulting profile should randomly be rescaled with
#         gaussian distribution rescaling factor (default: True)
#
#     Returns
#     -------
#     list_air_ex_profiles : list (of arrays)
#         List of air exchange profiles
#     """
#
#     list_air_ex_profiles = []
#
#     for i in range(nb_samples):
#
#         air_exch = usair.gen_user_air_ex_rate(occ_profile=occ_profile,
#                                               temp_profile=temp_profile,
#                                               b_type='res',
#                                               inf_rate=None)
#
#         if random_gauss:
#             rescale_factor = np.random.normal(loc=1, scale=0.25)
#             if rescale_factor < 0:
#                 rescale_factor = 0
#             air_exch *= rescale_factor
#
#         list_air_ex_profiles.append(air_exch)
#
#     return list_air_ex_profiles


def calc_sampling_occ_per_app(nb_samples, method='destatis',
                              min_occ=1, max_occ=5):
    """
    Calculate list of nb. of occupants samples

    Parameters
    ----------
    nb_samples : int
        Number of samples
    method : str, optional
        Method to calculate occupants per apartment samples
        (default: 'destatis')
        Options:
        - 'equal' : Select samples between min_occ and max_occ from equal
        distribution
        - 'destatis' : Select samples with random numbers from Destatis
        statistics from 2015
    min_occ : int, optional
        Minimal possible number of occupants per apartment (default: 1)
        Only relevant for method == 'equal'
    max_occ : int, optional
        Maximal possible number of occupants per apartment (default: 5)
        Only relevant for method == 'equal'

    Returns
    -------
    list_nb_occ : list (of ints)
        List holding number of occupants per apartment

    Reference
    ---------
    Statistisches Bundesamt (Destatis) (2017): Bevoelkerung in Deutschland.
    Online verfuegbar unter
    https://www.destatis.de/DE/ZahlenFakten/Indikatoren/LangeReihen/
    Bevoelkerung/lrbev05.html;jsessionid=4AACC10D2225591EC88C40EDEFB5EDAC.cae2,
    zuletzt geprueft am 05.04.2017.
    """
    assert method in ['equal', 'destatis']

    list_nb_occ = []

    if method == 'equal':
        for i in range(nb_samples):
            curr_val = rd.randint(int(min_occ), int(max_occ))
            list_nb_occ.append(curr_val)

    elif method == 'destatis':
        for i in range(nb_samples):
            rand_nb = rd.randint(0, 100)

            #  Destatis values from 2015 about nb. of occupants per apartment
            if rand_nb <= 41.4:
                list_nb_occ.append(1)
            elif rand_nb <= 41.4 + 34.2:
                list_nb_occ.append(2)
            elif rand_nb <= 41.4 + 34.2 + 12.1:
                list_nb_occ.append(3)
            elif rand_nb <= 41.4 + 34.2 + 12.1 + 9:
                list_nb_occ.append(4)
            # elif rand_nb <= 41.4 + 34.2 + 12.1 + 9 + 3.2:
            else:
                list_nb_occ.append(5)

    return list_nb_occ


def calc_sampling_el_demand_per_apartment(nb_samples, nb_persons, type,
                                          method='stromspiegel2017'):
    """
    Choose samples for electric energy demand, depending on nb_of_persons.

    Parameters
    ----------
    nb_samples : int
        Number of samples
    nb_persons : int
        Total number of persons within apartment
    type : str
        Residential building type
        Options:
        - 'sfh' : Single-family house
        - 'mfh' : Multi-family house
    method : str, optional
        Method to estimate electrical demand (default: 'stromspiegel2017')
        Options:
        - 'stromspiegel2017' : co2online Stromspiegel Deutschland 2017

    Returns
    -------
    list_el_demands : list (of floats)
        List holding annual electric demand values in kWh per apartment
    """

    assert type in ['sfh', 'mfh']
    assert method in ['stromspiegel2017']

    list_el_demands = []

    if method == 'stromspiegel2017':
        #  Stromspiegel data for electric demand without hot water coverage
        dict_sfh = {1: [1300, 4000],
                    2: [2100, 4400],
                    3: [2600, 5200],
                    4: [2900, 5900],
                    5: [3500, 7500]}

        dict_mfh = {1: [800, 2200],
                    2: [1300, 3100],
                    3: [1700, 3900],
                    4: [1900, 4500],
                    5: [2200, 5700]}

        if type == 'sfh':
            use_dict = dict_sfh
        elif type == 'mfh':
            use_dict = dict_mfh

        # Select min. and max. possible value
        minv = use_dict[nb_persons][0]
        maxv = use_dict[nb_persons][1]

        for i in range(nb_samples):
            chosen_val = rd.randint(minv, maxv)
            list_el_demands.append(chosen_val)

    return list_el_demands


def calc_sampling_dhw_per_person(nb_samples, pdf='equal', equal_diff=25,
                                 mean=55, std=10):
    """

    Perform domestic hot water sampling (hot water volume in liters per person
    and day; temperature split of 35 Kelvin, according to Annex 42 results).

    Parameters
    ----------
    nb_samples : int
        Number of samples
    pdf : str, optional
        Probability density function (default: 'equal')
        Options:
        'equal' : Equal distribution
        'gaussian' : Gaussian distribution
    equal_diff : float, optional
        Difference from mean within equal distribution (default: 34)
    mean : float, optional
        Mean domestic hot water volume per person and day in liter
        (default: 64)
    std : float, optional
        Standard deviation of domestic hot water volume per person and day
        in liter (default: 10)

    Returns
    -------
    list_dhw_vol : list (of floats)
        List of hot water volumes per person and day in liters
    """

    assert pdf in ['gaussian', 'equal']

    list_dhw_vol = []

    if pdf == 'gaussian':
        list_dhw_vol = np.random.normal(loc=mean, scale=std, size=nb_samples)
    elif pdf == 'equal':
        for i in range(nb_samples):
            sample_dhw = rd.randint(int((mean - equal_diff) * 1000),
                                    int((mean + equal_diff) * 1000)) / 1000
            list_dhw_vol.append(sample_dhw)

    return list_dhw_vol


def calc_dhw_ref_volume_for_multiple_occ(nb_occ, ref_one_occ=64):
    """
    Calculate reference hot water volume demand per person, depending on number
    of occupants per apartment

    Parameters
    ----------
    nb_occ : int
        Number of occupants within apartment
    ref_one_occ : float, optional
        Reference hot water demand in liter per person and day (for single
        person apartment) (default: 64)

    Returns
    -------
    new_ref_dhw_per_occ : float
        Hot water volume per person and day
    """

    if nb_occ == 1:
        new_ref_dhw_per_occ = ref_one_occ + 0.0  # Use default mean value
    elif nb_occ == 2:
        new_ref_dhw_per_occ = ref_one_occ * 0.9375  # 64 --> 60 Liters
    elif nb_occ == 3:
        new_ref_dhw_per_occ = ref_one_occ * 0.9333  # 64 --> 57 Liters
    elif nb_occ == 4:
        new_ref_dhw_per_occ = ref_one_occ * 0.9298  # 64 --> 55 Liters
    elif nb_occ >= 5:
        new_ref_dhw_per_occ = ref_one_occ * 0.9259  # 64 --> 54 Liters

    return new_ref_dhw_per_occ


def calc_sampling_dhw_per_apartment(nb_samples, nb_persons,
<<<<<<< HEAD
                                    method='nb_occ_dep', pdf='equal',
                                    equal_diff=34, mean=64, std=10):
=======
                                    method='stromspiegel_2017', pdf='equal',
                                    equal_diff=34, mean=64, std=10,
                                    b_type='sfh', delta_t=35, c_p_water=4182,
                                    rho_water=995):
>>>>>>> b88d8899
    """
    Perform domestic hot water sampling (hot water volume in liters per
    apartment and day; temperature split of 35 Kelvin, according to
    Annex 42 results). Assumes gaussian distribution.

    Parameters
    ----------
    nb_samples : int
        Number of samples
    nb_persons : int
        Number of persons
    method : str, optional
        Method to sample dhw volumina per person (default: 'nb_occ_dep')
        Options:
        'nb_occ_dep' : Dependend on number of occupants (reduced
        demand per person, if more persons are present)
        'indep' : Independent from total number of occupants
    pdf : str, optional
        Probability density function (default: 'equal')
        Options:
        'equal' : Equal distribution
        'gaussian' : Gaussian distribution
    mean : float, optional
        Mean domestic hot water volume per person and day in liter
        (default: 64)
    equal_diff : float, optional
        Difference from mean within equal distribution (default: 34)
    std : float, optional
        Standard deviation of domestic hot water volume per person and day
        in liter for gaussian distribution (default: 10)
<<<<<<< HEAD
=======
    b_type : str, optional
        Building type (default: 'sfh')
        Options:
        - 'sfh' : Apartment is within single family house
        - 'mfh' : Apartment is within multi-family house
    delta_t : float, optional
        Temperature split of heated up water in Kelvin (default: 35)
    c_p_water : float, optional
        Specific heat capacity of water in J/kgK (default: 4182)
    rho_water : float, optional
        Density of water in kg/m3 (default: 995)
>>>>>>> b88d8899

    Returns
    -------
    list_dhw_vol : list (of floats)
        List of hot water volumes per apartment and day in liters
    """

    assert method in ['nb_occ_dep', 'indep']
    assert pdf in ['equal', 'gaussian']

    list_dhw_vol = []

    if method == 'nb_occ_dep':
        #  Dhw consumption per occupants depends on total number of occupants

        #  Calculate new reference value for dhw volume per person and day
        #  depending on total number of occupants
        new_mean = calc_dhw_ref_volume_for_multiple_occ(nb_occ=nb_persons,
                                                        ref_one_occ=mean)

        for i in range(nb_samples):
            dhw_value = 0
            for p in range(nb_persons):
                dhw_value += \
                    calc_sampling_dhw_per_person(nb_samples=1,
                                                 mean=new_mean,
                                                 pdf=pdf,
                                                 equal_diff=equal_diff,
                                                 std=std)[0]
            list_dhw_vol.append(dhw_value)

    elif method == 'indep':
        #  Dhw consumpton per occupants is independend from total number of
        #  occupants

        for i in range(nb_samples):
            dhw_value = 0
            for p in range(nb_persons):
                dhw_value += \
                    calc_sampling_dhw_per_person(nb_samples=1,
                                                 mean=mean,
                                                 pdf=pdf,
                                                 equal_diff=equal_diff,
                                                 std=std)[0]
            list_dhw_vol.append(dhw_value)

<<<<<<< HEAD
=======
    elif method == 'stromspiegel_2017':

        if nb_persons > 5:
            nb_persons = 5

        #  Dictionaries holding min/max dhw energy demand values in kWh per
        #  capital and year (for apartments)
        dict_sfh = {1: [200, 1000],
                    2: [400, 1400],
                    3: [400, 2100],
                    4: [600, 2100],
                    5: [700, 3400]}

        dict_mfh = {1: [400, 800],
                    2: [700, 1100],
                    3: [900, 1700],
                    4: [900, 2000],
                    5: [1300, 3300]}

        for i in range(nb_samples):
            if b_type == 'sfh':
                dhw_range = dict_sfh[nb_persons]
                dhw_energy = rd.randrange(start=dhw_range[0],
                                          stop=dhw_range[1])
            elif b_type == 'mfh':
                dhw_range = dict_mfh[nb_persons]
                dhw_energy = rd.randrange(start=dhw_range[0],
                                          stop=dhw_range[1])

            #  DHW volume in liter per apartment and day
            dhw_value = dhw_energy * 3600 * 1000 * 1000 \
                        / (rho_water * c_p_water * delta_t * 365)

            list_dhw_vol.append(dhw_value)

>>>>>>> b88d8899
    return list_dhw_vol


if __name__ == '__main__':

    nb_samples = 100000

    import matplotlib.pyplot as plt

    #  Get samples of set temperatures within building
    list_set_temp = calc_set_temp_samples(nb_samples=nb_samples)

    print('List of set temperatures in degree Celsius:')
    print(list_set_temp)
    print()


    fig = plt.figure()
    # the histogram of the data
    plt.hist(list_set_temp, bins='auto')
    plt.xlabel('Set temperatures in degree Celsius')
    plt.ylabel('Number of temperatures')
    plt.show()
    plt.close()

    #  Create constant user air exchange rates
    list_usr_airx = calc_user_air_ex_rates(nb_samples)

    print('List of user air exchange rates in 1/h:')
    print(list_usr_airx)
    print()

    fig = plt.figure()
    # the histogram of the data
    plt.hist(list_usr_airx, bins='auto')
    plt.xlabel('User air exchange rates in 1/h')
    plt.ylabel('Number of values')
    plt.show()
    plt.close()

    method = 'destatis'
    # method = 'equal'

    #  Sample number of occupants in apartments:
    list_occ_in_app = calc_sampling_occ_per_app(nb_samples=nb_samples,
                                                method=method)

    fig = plt.figure()
    # the histogram of the data
    plt.hist(list_occ_in_app, 5)
    plt.xlabel('Number of occupants per apartment')
    plt.ylabel('Number of values')
    plt.show()
    plt.close()

    #  Annual electric demand sampling per apartment (3 persons, SFH)
    list_el_dem = calc_sampling_el_demand_per_apartment(nb_samples=nb_samples,
                                                        nb_persons=3,
                                                        type='sfh')

    fig = plt.figure()
    # the histogram of the data
    plt.hist(list_el_dem, bins='auto')
    plt.xlabel('Number of electric energy demands in kWh')
    plt.ylabel('Number of values')
    plt.title('Electric energy demand for\napartment with '
              '3 occupants')
    plt.show()
    plt.close()

    list_el_dem_2 = []
    for nb_occ in list_occ_in_app:
        sample_el = \
            calc_sampling_el_demand_per_apartment(nb_samples=1,
                                                  nb_persons=nb_occ,
                                                  type='sfh')[0]
        list_el_dem_2.append(sample_el)

    fig = plt.figure()
    # the histogram of the data
    plt.hist(list_el_dem_2, bins='auto')
    plt.xlabel('Number of electric energy demands in kWh')
    plt.ylabel('Number of values')
    plt.title('Electric energy demand for\napartment with '
              'different number of occupants')
    plt.show()
    plt.close()

    # list_dhw = calc_sampling_dhw_per_person(nb_samples=nb_samples)
    #
    # fig = plt.figure()
    # # the histogram of the data
    # plt.hist(list_dhw, bins='auto')
    # plt.xlabel('Hot water volumes per person and day in liters')
    # plt.ylabel('Number of values')
    # plt.show()
    # plt.close()

    nb_persons = 5

    list_dhw_per_app = calc_sampling_dhw_per_apartment(nb_samples=nb_samples,
                                                       nb_persons=nb_persons)

    fig = plt.figure()
    # the histogram of the data
    plt.hist(list_dhw_per_app, bins='auto')
    plt.xlabel('Hot water volumes per apartment and day in liters')
    plt.ylabel('Number of values')
    plt.title('Hot water volumes per person and day for ' + str(nb_persons)
              + ' person apartment')
    plt.show()
    plt.close()

    list_dhw_per_app_2 = []
    for nb_occ in list_occ_in_app:
        sample_dhw = calc_sampling_dhw_per_apartment(nb_samples=1,
                                                     nb_persons=nb_occ)[0]
        list_dhw_per_app_2.append(sample_dhw)

    fig = plt.figure()
    # the histogram of the data
    plt.hist(list_dhw_per_app_2, bins='auto')
    plt.xlabel('Hot water volumes per apartment and day in liters')
    plt.ylabel('Number of values')
    plt.title('Hot water volumes per person and day for\napartment with '
              'different number of occupants')
    plt.show()
    plt.close()


    # #  Create environment
    # #  ####################################################################
    #
    # #  Create extended environment of pycity_calc
    # year = 2010
    # timestep = 3600  # Timestep in seconds
    # location = (51.529086, 6.944689)  # (latitude, longitute) of Bottrop
    # altitude = 55  # Altitude of Bottrop
    #
    # #  Generate timer object
    # timer = time.TimerExtended(timestep=timestep, year=year)
    #
    # #  Generate weather object
    # weather = Weather.Weather(timer, useTRY=True, location=location,
    #                           altitude=altitude)
    #
    # #  Generate market object
    # market = mark.Market()
    #
    # #  Generate co2 emissions object
    # co2em = co2.Emissions(year=year)
    #
    # #  Generate environment
    # environment = env.EnvironmentExtended(timer, weather, prices=market,
    #                                       location=location, co2em=co2em)
    #
    # #  #  Create occupancy profile
    # #  #####################################################################
    #
    # num_occ = 3
    #
    # print('Calculate occupancy.\n')
    # #  Generate occupancy profile
    # occupancy_obj = occ.Occupancy(environment, number_occupants=num_occ)
    #
    # print('Finished occupancy calculation.\n')

    # #  Generate user air exchange rate profiles
    # #  #####################################################################
    # list_air_ex_profiles = \
    #     calc_user_air_ex_profiles_factors(nb_samples=
    #                                       nb_samples,
    #                                       occ_profile=occupancy_obj.occupancy,
    #                                       temp_profile=
    #                                       environment.weather.tAmbient,
    #                                       random_gauss=True)
    #
    # list_av_air_ex_rates = []
    #
    # for profile in list_air_ex_profiles:
    #     plt.plot(profile, alpha=0.5)
    #
    #     av_rate = np.mean(profile)
    #
    #     print('Average air exchange rate in 1/h:')
    #     print(av_rate)
    #
    #     list_av_air_ex_rates.append(av_rate)
    #
    # plt.xlabel('Time in hours')
    # plt.ylabel('User air exchange rate in 1/h')
    # plt.show()
    # plt.close()
    #
    # fig2 = plt.figure()
    # # the histogram of the data
    # plt.hist(list_av_air_ex_rates, 50)
    # plt.xlabel('Average user air exchange rate in 1/h')
    # plt.ylabel('Number of air exchange rates')
    # plt.show()
    # plt.close()<|MERGE_RESOLUTION|>--- conflicted
+++ resolved
@@ -349,15 +349,8 @@
 
 
 def calc_sampling_dhw_per_apartment(nb_samples, nb_persons,
-<<<<<<< HEAD
                                     method='nb_occ_dep', pdf='equal',
                                     equal_diff=34, mean=64, std=10):
-=======
-                                    method='stromspiegel_2017', pdf='equal',
-                                    equal_diff=34, mean=64, std=10,
-                                    b_type='sfh', delta_t=35, c_p_water=4182,
-                                    rho_water=995):
->>>>>>> b88d8899
     """
     Perform domestic hot water sampling (hot water volume in liters per
     apartment and day; temperature split of 35 Kelvin, according to
@@ -388,20 +381,12 @@
     std : float, optional
         Standard deviation of domestic hot water volume per person and day
         in liter for gaussian distribution (default: 10)
-<<<<<<< HEAD
-=======
-    b_type : str, optional
-        Building type (default: 'sfh')
-        Options:
-        - 'sfh' : Apartment is within single family house
-        - 'mfh' : Apartment is within multi-family house
     delta_t : float, optional
         Temperature split of heated up water in Kelvin (default: 35)
     c_p_water : float, optional
         Specific heat capacity of water in J/kgK (default: 4182)
     rho_water : float, optional
         Density of water in kg/m3 (default: 995)
->>>>>>> b88d8899
 
     Returns
     -------
@@ -448,8 +433,6 @@
                                                  std=std)[0]
             list_dhw_vol.append(dhw_value)
 
-<<<<<<< HEAD
-=======
     elif method == 'stromspiegel_2017':
 
         if nb_persons > 5:
@@ -485,7 +468,6 @@
 
             list_dhw_vol.append(dhw_value)
 
->>>>>>> b88d8899
     return list_dhw_vol
 
 
