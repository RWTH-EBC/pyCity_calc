#!/usr/bin/env python
# coding=utf-8
"""
Script to generate city object with building and street topology based on
openstreetmap (osm) file input

- Download file through
http://www.overpass-api.de/api/xapi_meta?*[bbox=7.1450,50.6813,7.1614,50.6906]
- Save in your input_osm as .../pycity_calc/cities/scripts/input_osm/name.osm

Coordinates are directly changed within uesgraphs form lat/long to pseudo
mercator coordinates in m
"""

import os
import pickle
import utm
import shapely.geometry.point as point

import pycity_base.classes.demand.Apartment as apart

import pycity_calc.cities.scripts.city_generator.city_generator as citgen
import pycity_calc.cities.city as cit
import pycity_calc.visualization.city_visual as citvis
import pycity_calc.buildings.building as exbuild


def main():
    #  osm filename
    filename = 'test.osm'

    #  Minimal required building area in m2
    min_area = 35

    #  Save generated city objecct as pickle file?
    save_city = True
    city_filename = 'test_osm.pkl'

    #  Convert lat/long to utm coordinates in meters?
    #  Only necessary, if no conversion is done within uesgraphs itself
    conv_utm = False
    zone_number = 32

    #  Conversion within uesgraphs
    transform_positions = True

    check_boundary = False
    name = None

    #  Add building entities?
    add_entities = True
    #  True: Add building object instances to building nodes
    #  False: Only use building nodes, do not generate building objects
    add_ap = True
    #  Add single apartment to every building (True/False)

    #  Parameters for environment
    timestep = 3600  # in seconds
    year = 2010
    location = (50.781743, 6.083470)  # Aachen
    #  location = (51.529086, 6.944689)  # Bottrop
    altitude = 55
    try_path = None

    #   End of user input  ###################################################

    this_path = os.path.dirname(os.path.abspath(__file__))
    osm_path = os.path.join(this_path, 'input_osm', filename)
    # osm_path = os.path.join(this_path, 'input_osm', 'Diss_Quartiere', filename)
    osm_out_path = os.path.join(this_path, 'output_osm', city_filename)
    # osm_out_path = os.path.join(this_path, 'input_osm',
    #                             'Diss_Quartiere', city_filename)

    #  Generate environment
    environment = citgen.generate_environment(timestep=timestep,
                                              year_timer=year,
                                              year_co2=year,
                                              try_path=try_path,
                                              location=location,
                                              altitude=altitude)

    #  Generate city topology based on osm data
    city = gen_osm_city_topology(osm_path=osm_path,
                                 environment=environment,
                                 name=name,
                                 check_boundary=check_boundary,
                                 min_area=min_area,
                                 transform_positions=transform_positions)

    if conv_utm:
        #  Convert latitude, longitude to utm
        city = conv_city_long_lat_to_utm(city, zone_number=zone_number)

    #  If building entities should be added
    if add_entities:
        add_build_entities(city=city, add_ap=add_ap)

    print()
    print('Nodelist_building:')
    print(city.nodelist_building)
    print()

    #  Plot city district
    citvis.plot_city_district(city=city, node_size=10, plot_build_labels=False)

    if 1001 in city.nodes():
        print('Area of building 1001: ', city.nodes[1001]['area'])
        print('OSM id of building 1001: ', city.nodes[1001]['osm_id'])
        print('x-coordinate of building 1001: ',
              city.nodes[1001]['position'].x)
        print('y-coordinate of building 1001: ',
              city.nodes[1001]['position'].y)

        if 'addr:street' in city.nodes[1001]:
            print('Street name at node 1001: ',
                  city.nodes[1001]['addr:street'])
        if 'addr:street' in city.nodes[1001]:
            print('House number of node 1001: ',
                  city.nodes[1001]['addr:housenumber'])
        print()

    list_miss_area = get_list_b_nodes_without_area(city)
    print('List of building ids without area parameter: ', list_miss_area)

    #  Dump as pickle file
    if save_city:
        pickle.dump(city, open(osm_out_path, mode='wb'))
        print()
        print('Saved city object as pickle file to ', osm_out_path)


def remove_small_buildings(input_graph, min_area):
    """Removes all buildings from the graph that have area less than `min_area`

    Parameters
    ----------
    input_graph : uesgraphs.uesgraph.UESGraph object
        An UESGraph that will be analysed for data
    min_area : float
        Minimum area for a building to remain in the graph

    Returns
    -------
    input_graph : uesgraphs.uesgraph.UESGraph object
        An UESGraph that will be analysed for data
    """
    to_remove = []
    for building in input_graph.nodelist_building:
        if 'area' in input_graph.node[building]:
            if input_graph.node[building]['area'] <= min_area:
                to_remove.append(building)

    for building in to_remove:
        input_graph.remove_building(building)


def gen_osm_city_topology(osm_path, environment,
                          name=None,
                          check_boundary=False,
                          min_area=None,
                          transform_positions=True):
    """
    Initialize city object and generate building and street nodes (without
    building objects) based on openstreetmaps osm file.

    Important: Only generates topology and returns city object.
    Furthermore, point x, y positions are latitude and longitute!
    If you require meter positions in UTM coordinates, you have to convert
    the points!

    Parameters
    ----------
    osm_path : str
        Path to osm file
    environment : object
        Environment object of pycity_calc
    name : str, optional
        Name of city or district, which should be searched for in osm data file
        (default: None). If name is defined, script tries to extract all
        osm entities, which are within area 'name'
    check_boundary : bool, optional
        Defines, if only objects within boundaries of area 'name' should be
        extracted (default: False)
    min_area : float, optional
        Minimal required ground area of building (default: None).
        If set to None, not changes happen.
        If set to specific float value, all buildings with an area smaller
        than min_area are erased from city district
    transform_positions : boolean, optional
            By default, positions are transformed to a coordinate system
            that gives distances in Meter setting the origin (0, 0) at the
            minimum position of the graph. If transform_positions is False,
            the positions will remain in longitude and latitude as read from
            the OSM file.

    Returns
    -------
    city : object
        City object of pycity_calc with building and network topology
    """

    #  Init city object
    city = cit.City(environment)

    #  Generate topology from osm data file
    city = city.from_osm(osm_path,
                         name=name,
                         check_boundary=check_boundary,
                         transform_positions=transform_positions)

    if min_area is not None:
        remove_small_buildings(city, min_area=min_area)

    return city


def conv_city_long_lat_to_utm(city, zone_number=None):
    """
    Converts all point object coordinates within city from latitude,
    longitute to utm coordinates in meters

    Parameters
    ----------
    city : object
        City object with latitude, longitude coordinates
    zone_number : int, optional
        Zone number of utm as integer (default: None)
        If set to none, utm modul chooses zone automatically.

    Returns
    -------
    city_new : object
        City object in UTM
    """

    #  Loop over every node in city
    for n in city.nodes():
        #  Current node
        cur_pos = city.nodes[n]['position']

        #  Current x/y coordinates
        x_cor = cur_pos.x  # Longitude
        y_cor = cur_pos.y  # Latitude

        #  Convert lat, long to utm
        (x_new, y_new, zone_nb, zone_str) = utm.from_latlon(y_cor, x_cor,
                                                            zone_number)

        #  New shapely point
        cur_point = point.Point((x_new, y_new))

        #  Overwrite positional attributes
        city.nodes[n]['position'] = cur_point

    city.graph['zone_nb'] = zone_nb
    city.graph['zone_str'] = zone_str

    return city


def get_list_b_nodes_without_area(city):
    """
    Returns list of building node ids without area parameter.
    Requires osm call to generate city obejct, first!

    Parameters
    ----------
    city : object
        City object generated with osm call

    Returns
    -------
    list_missing_area : list (of ints)
        List with building node ids without area parameter
    """

    list_missing_area = []

    for n in city.nodes():
        if 'node_type' in city.nodes[n]:
            if city.nodes[n]['node_type'] == 'building':
                if 'area' not in city.nodes[n]:
                    list_missing_area.append(n)

    return list_missing_area


def add_build_entities(city, add_ap=False):
    """
    Add building entities with single apartment (without loads) to city object
    instance.

    Parameters
    ----------
    city : object
        City object instance of PyCity_Calc
    add_ap : bool, optional
        Adds (single) apartment to building entity (default: False)
    """

    for n in city.nodes():
        if 'node_type' in city.nodes[n]:
            if city.nodes[n]['node_type'] == 'building':

                #  Add building object instance
                build = exbuild.BuildingExtended(environment=city.environment)

                #  Add ground floor area
                build.ground_area = city.nodes[n]['area']

                if add_ap:
                    ap = apart.Apartment(environment=city.environment)

                    build.addEntity(ap)

                city.nodes[n]['entity'] = build

<<<<<<< HEAD
if __name__ == '__main__':

    #  osm filename
    # filename = 'test.osm'
    # filename = 'aachen_forsterlinde.osm'
    # filename = 'aachen_frankenberg.osm'
    # filename = 'aachen_huenefeld.osm'
    # filename = 'aachen_kronenberg.osm'
    # filename = 'aachen_preusweg.osm'
    # filename = 'aachen_tuerme.osm'
    # filename = 'aachen_ambro.osm'
    # filename = 'ambackes_bbb.osm'
    filename = 'ambackes_overpass.osm'

    #  Minimal required building area in m2
    min_area = 50

    #  Save generated city objecct as pickle file?
    save_city = True
    city_filename = filename[:-4] + '_osm_nx2.pkl'

    #  Convert lat/long to utm coordinates in meters?
    #  Only necessary, if no conversion is done within uesgraphs itself
    conv_utm = False
    zone_number = 32

    check_boundary = False
    name = None

    #  Add building entities?
    add_entities = True
    #  True: Add building object instances to building nodes
    #  False: Only use building nodes, do not generate building objects
    add_ap = True
    #  Add single apartment to every building (True/False)

    #  Parameters for environment
    timestep = 3600  # in seconds
    year = 2017
    location = (50.781743,6.083470)  #  Aachen
    #  location = (51.529086, 6.944689)  # Bottrop
    altitude = 266
    try_path = None

    #   End of user input  ###################################################

    this_path = os.path.dirname(os.path.abspath(__file__))
    osm_path = os.path.join(this_path, 'input_osm', 'aachen', filename)
    # osm_path = os.path.join(this_path, 'input_osm', 'Diss_Quartiere', filename)
    osm_out_path = os.path.join(this_path, 'output_osm', city_filename)
    # osm_out_path = os.path.join(this_path, 'input_osm',
    #                             'Diss_Quartiere', city_filename)

    #  Generate environment
    environment = citgen.generate_environment(timestep=timestep,
                                              year_timer=year,
                                              year_co2=year,
                                              try_path=try_path,
                                              location=location,
                                              altitude=altitude)

    #  Generate city topology based on osm data
    city = gen_osm_city_topology(osm_path=osm_path, environment=environment,
                                 name=name,
                                 check_boundary=check_boundary,
                                 min_area=min_area,
                                 show_graph_stats=True)

    if conv_utm:
        #  Convert latitude, longitude to utm
        city = conv_city_long_lat_to_utm(city, zone_number=zone_number)

    #  If building entities should be added
    if add_entities:
        add_build_entities(city=city, add_ap=add_ap)

    print()
    print('Nodelist_building:')
    print(city.nodelist_building)
    print()

    #  Plot city district
    citvis.plot_city_district(city=city, node_size=10, plot_build_labels=True)

    if 1001 in city.nodes():
        print('Area of building 1001: ', city.nodes[1001]['area'])
        print('OSM id of building 1001: ', city.nodes[1001]['osm_id'])
        print('x-coordinate of building 1001: ', city.nodes[1001]['position'].x)
        print('y-coordinate of building 1001: ', city.nodes[1001]['position'].y)

        if 'addr:street' in city.nodes[1001]:
            print('Street name at node 1001: ', city.nodes[1001]['addr:street'])
        if 'addr:street' in city.nodes[1001]:
            print('House number of node 1001: ',
                  city.nodes[1001]['addr:housenumber'])
        print()

    list_miss_area = get_list_b_nodes_without_area(city)
    print('List of building ids without area parameter: ', list_miss_area)

    #  Dump as pickle file
    if save_city:
        pickle.dump(city, open(osm_out_path, mode='wb'))
        print()
        print('Saved city object as pickle file to ', osm_out_path)
=======

if __name__ == '__main__':
    main()
>>>>>>> 5cb7e19a
<|MERGE_RESOLUTION|>--- conflicted
+++ resolved
@@ -315,114 +315,6 @@
 
                 city.nodes[n]['entity'] = build
 
-<<<<<<< HEAD
+
 if __name__ == '__main__':
-
-    #  osm filename
-    # filename = 'test.osm'
-    # filename = 'aachen_forsterlinde.osm'
-    # filename = 'aachen_frankenberg.osm'
-    # filename = 'aachen_huenefeld.osm'
-    # filename = 'aachen_kronenberg.osm'
-    # filename = 'aachen_preusweg.osm'
-    # filename = 'aachen_tuerme.osm'
-    # filename = 'aachen_ambro.osm'
-    # filename = 'ambackes_bbb.osm'
-    filename = 'ambackes_overpass.osm'
-
-    #  Minimal required building area in m2
-    min_area = 50
-
-    #  Save generated city objecct as pickle file?
-    save_city = True
-    city_filename = filename[:-4] + '_osm_nx2.pkl'
-
-    #  Convert lat/long to utm coordinates in meters?
-    #  Only necessary, if no conversion is done within uesgraphs itself
-    conv_utm = False
-    zone_number = 32
-
-    check_boundary = False
-    name = None
-
-    #  Add building entities?
-    add_entities = True
-    #  True: Add building object instances to building nodes
-    #  False: Only use building nodes, do not generate building objects
-    add_ap = True
-    #  Add single apartment to every building (True/False)
-
-    #  Parameters for environment
-    timestep = 3600  # in seconds
-    year = 2017
-    location = (50.781743,6.083470)  #  Aachen
-    #  location = (51.529086, 6.944689)  # Bottrop
-    altitude = 266
-    try_path = None
-
-    #   End of user input  ###################################################
-
-    this_path = os.path.dirname(os.path.abspath(__file__))
-    osm_path = os.path.join(this_path, 'input_osm', 'aachen', filename)
-    # osm_path = os.path.join(this_path, 'input_osm', 'Diss_Quartiere', filename)
-    osm_out_path = os.path.join(this_path, 'output_osm', city_filename)
-    # osm_out_path = os.path.join(this_path, 'input_osm',
-    #                             'Diss_Quartiere', city_filename)
-
-    #  Generate environment
-    environment = citgen.generate_environment(timestep=timestep,
-                                              year_timer=year,
-                                              year_co2=year,
-                                              try_path=try_path,
-                                              location=location,
-                                              altitude=altitude)
-
-    #  Generate city topology based on osm data
-    city = gen_osm_city_topology(osm_path=osm_path, environment=environment,
-                                 name=name,
-                                 check_boundary=check_boundary,
-                                 min_area=min_area,
-                                 show_graph_stats=True)
-
-    if conv_utm:
-        #  Convert latitude, longitude to utm
-        city = conv_city_long_lat_to_utm(city, zone_number=zone_number)
-
-    #  If building entities should be added
-    if add_entities:
-        add_build_entities(city=city, add_ap=add_ap)
-
-    print()
-    print('Nodelist_building:')
-    print(city.nodelist_building)
-    print()
-
-    #  Plot city district
-    citvis.plot_city_district(city=city, node_size=10, plot_build_labels=True)
-
-    if 1001 in city.nodes():
-        print('Area of building 1001: ', city.nodes[1001]['area'])
-        print('OSM id of building 1001: ', city.nodes[1001]['osm_id'])
-        print('x-coordinate of building 1001: ', city.nodes[1001]['position'].x)
-        print('y-coordinate of building 1001: ', city.nodes[1001]['position'].y)
-
-        if 'addr:street' in city.nodes[1001]:
-            print('Street name at node 1001: ', city.nodes[1001]['addr:street'])
-        if 'addr:street' in city.nodes[1001]:
-            print('House number of node 1001: ',
-                  city.nodes[1001]['addr:housenumber'])
-        print()
-
-    list_miss_area = get_list_b_nodes_without_area(city)
-    print('List of building ids without area parameter: ', list_miss_area)
-
-    #  Dump as pickle file
-    if save_city:
-        pickle.dump(city, open(osm_out_path, mode='wb'))
-        print()
-        print('Saved city object as pickle file to ', osm_out_path)
-=======
-
-if __name__ == '__main__':
-    main()
->>>>>>> 5cb7e19a
+    main()