# coding=utf-8
"""
Script to generate city object.
"""

import os
import math
import numpy as np
import pickle
import warnings
import random
import datetime
import shapely.geometry.point as point

import pycity.classes.Weather as weath
import pycity.classes.demand.SpaceHeating as SpaceHeating
import pycity.classes.demand.ElectricalDemand as ElectricalDemand
import pycity.classes.demand.Apartment as Apartment
import pycity.classes.demand.DomesticHotWater as DomesticHotWater
import pycity.classes.demand.Occupancy as occup

import pycity_calc.environments.timer as time
import pycity_calc.environments.market as price
import pycity_calc.environments.environment as env
import pycity_calc.environments.co2emissions as co2
import pycity_calc.buildings.building as build_ex
import pycity_calc.cities.city as city
import pycity_calc.visualization.city_visual as citvis
import pycity_calc.toolbox.dimensioning.slp_th_manipulator as slpman
import pycity_calc.toolbox.teaser_usage.teaser_use as tusage
import pycity_calc.toolbox.mc_helpers.user.user_unc_sampling as usunc

try:
    import teaser.logic.simulation.VDI_6007.weather as vdiweather
except:
    msg = 'Could not import TEASER package. If you need to use it, install ' \
          'it via pip "pip install TEASER". Alternatively, you might have ' \
          'run into trouble with XML bindings in TEASER. This can happen ' \
          'if you try to re-import TEASER within an active Python console.' \
          'Please close the active Python console and open another one. Then' \
          ' try again.'
    warnings.warn(msg)


def load_data_file_with_spec_demand_data(filename):
    """
    Function loads and returns data from
    .../src/data/BaseData/Specific_Demand_Data/filename.
    Filename should hold float (or int) values.
    Other values (e.g. strings) will be loaded as 'nan'.

    Parameter
    ---------
    filename : str
        String with name of file, e.g. 'district_data.txt'

    Returns
    -------
    dataset : numpy array
        Numpy array with data
    """
    src_path = os.path.dirname(os.path.dirname(os.path.dirname(os.path.dirname
        (
        os.path.abspath(
            __file__)))))
    input_data_path = os.path.join(src_path, 'data', 'BaseData',
                                   'Specific_Demand_Data', filename)

    dataset = np.genfromtxt(input_data_path, delimiter='\t', skip_header=1)
    return dataset


def convert_th_slp_int_and_str(th_slp_int):
    """
    Converts thermal slp type integer into string

    Parameters
    ----------
    th_slp_int : int
        SLP type integer number

    Returns
    -------
    th_slp_tag : str
        SLP type string

    Annotations
    -----------
    - `HEF` : Single family household
    - `HMF` : Multi family household
    - `GBA` : Bakeries
    - `GBD` : Other services
    - `GBH` : Accomodations
    - `GGA` : Restaurants
    - `GGB` : Gardening
    - `GHA` : Retailers
    - `GHD` : Summed load profile business, trade and services
    - `GKO` : Banks, insurances, public institutions
    - `GMF` : Household similar businesses
    - `GMK` : Automotive
    - `GPD` : Paper and printing
    - `GWA` : Laundries
    """
    slp_th_profile_dict_tag = {0: 'HEF',
                               1: 'HMF',
                               2: 'GMF',
                               3: 'GMK',
                               4: 'GPD',
                               5: 'GHA',
                               6: 'GBD',
                               7: 'GKO',
                               8: 'GBH',
                               9: 'GGA',
                               10: 'GBA',
                               11: 'GWA',
                               12: 'GGB',
                               13: 'GHD'}

    th_slp_tag = slp_th_profile_dict_tag[th_slp_int]
    return th_slp_tag


def convert_el_slp_int_and_str(el_slp_int):
    """
    Converts el slp type integer into string

    Parameters
    ----------
    el_slp_int : int
        SLP type integer number

    Returns
    -------
    el_slp_tag : str
        SLP type string

    Annotations
    -----------
    #     0:  H0 : Residential
    #     1:  G0 : Commercial
    #     2:  G1 : Commercial Mo-Sa 08:00 to 18:00
    #     3:  G2 : Commercial, mainly evening hours
    #     4:  G3 : Commercial 24 hours
    #     5:  G4 : Shop / hairdresser
    #     6:  G5 : Backery
    #     7:  G6 : Commercial, weekend
    #     8:  L0 : Farm
    #     9:  L1 : Farm, mainly cattle and milk
    #     10:  L2 : Other farming
    """
    slp_el_profile_dict_tag = {0: 'H0',
                               1: 'G0',
                               2: 'G1',
                               3: 'G2',
                               4: 'G3',
                               5: 'G4',
                               6: 'G5',
                               7: 'G6',
                               8: 'L0',
                               9: 'L1',
                               10: 'L2'}

    el_slp_tag = slp_el_profile_dict_tag[el_slp_int]
    return el_slp_tag


def convert_method_3_nb_into_str(method_3_nb):
    """
    Converts method_3_nb into string

    Parameters
    ----------
    method_3_nb : int
        Number of method 3

    Returns
    -------
    method_3_str : str
        String of method 3
    """

    dict_method_3 = {0: 'food_pro',
                     1: 'metal',
                     2: 'rest',
                     3: 'sports',
                     4: 'repair'}

    method_3_str = dict_method_3[method_3_nb]

    return method_3_str


def convert_method_4_nb_into_str(method_4_nb):
    """
    Converts method_4_nb into string

    Parameters
    ----------
    method_4_nb : int
        Number of method 4

    Returns
    -------
    method_4_str : str
        String of method 4
    """

    dict_method_4 = {0: 'metal_1', 1: 'metal_2', 2: 'warehouse'}

    method_4_str = dict_method_4[method_4_nb]

    return method_4_str


def constrained_sum_sample_pos(n, total):
    """
    Return a randomly chosen list of n positive integers summing to total.
    Each such list is equally likely to occur.

    Parameters
    ----------
    n : int
        Number of chosen integers
    total : int
        Sum of all entries of result list

    Returns
    -------
    results_list : list (of int)
        List with result integers, which sum up to value 'total'
    """

    dividers = sorted(random.sample(range(1, total), n - 1))
    return [a - b for a, b in zip(dividers + [total], [0] + dividers)]


def redistribute_occ(occ_list):
    """
    Redistribute occupants in occ_list, so that each apartment is having at
    least 1 person and maximal 5 persons.

    Parameters
    ----------
    occ_list

    Returns
    -------
    occ_list_new : list
        List holding number of occupants per apartment
    """

    occ_list_new = occ_list[:]

    if sum(occ_list_new) / len(occ_list_new) > 5:
        msg = 'Average number of occupants per apartment is higher than 5.' \
              ' This is not valid for usage of Richardson profile generator.'
        raise AssertionError(msg)

    # Number of occupants to be redistributed
    nb_occ_redist = 0

    #  Find remaining occupants
    #  ###############################################################
    for i in range(len(occ_list_new)):
        if occ_list_new[i] > 5:
            #  Add remaining occupants to nb_occ_redist
            nb_occ_redist += occ_list_new[i] - 5
            #  Set occ_list_new entry to 5 persons
            occ_list_new[i] = 5

    if nb_occ_redist == 0:
        #  Return original list
        return occ_list_new

    # Identify empty apartments and add single occupant
    #  ###############################################################
    for i in range(len(occ_list_new)):
        if occ_list_new[i] == 0:
            #  Add single occupant
            occ_list_new[i] = 1
            #  Remove occupant from nb_occ_redist
            nb_occ_redist -= 1

        if nb_occ_redist == 0:
            #  Return original list
            return occ_list_new

    # Redistribute remaining occupants
    #  ###############################################################
    for i in range(len(occ_list_new)):
        if occ_list_new[i] < 5:
            #  Fill occupants up with remaining occupants
            for j in range(5 - occ_list_new[i]):
                #  Add single occupant
                occ_list_new[i] += 1
                #  Remove single occupant from remaining sum
                nb_occ_redist -= 1

                if nb_occ_redist == 0:
                    #  Return original list
                    return occ_list_new

    if nb_occ_redist:
        raise AssertionError('Not all occupants could be distributed.'
                             'Check inputs and/or redistribute_occ() call.')


def generate_environment(timestep=3600, year=2010, try_path=None,
                         location=(51.529086, 6.944689), altitude=55):
    """
    Returns environment object. Total number of timesteps is automatically
    generated for one year.

    Parameters
    ----------
    timestep : int
        Timestep in seconds
    year : int, optional
        Chosen year of analysis (default: 2010)
        (influences initial day for profile generation, market prices
        and co2 factors)
        If year is set to None, user has to define day_init!
    try_path : str, optional
        Path to TRY weather file (default: None)
        If set to None, uses default weather TRY file (2010, region 5)
    location : Tuple, optional
        (latitude , longitude) of the simulated system's position,
        (default: (51.529086, 6.944689) for Bottrop, Germany.
    altitude : float, optional
        Altitute of location in m (default: 55 - City of Bottrop)

    Returns
    -------
    environment : object
        Environment object
    """

    #  Create environment
    timer = time.TimerExtended(timestep=timestep, year=year)

    weather = weath.Weather(timer, useTRY=True, pathTRY=try_path,
                            location=location, altitude=altitude)

    prices = price.Market()
    co2em = co2.Emissions(year=year)

    environment = env.EnvironmentExtended(timer, weather, prices, location,
                                          co2em)
    return environment


def generate_res_building_single_zone(environment, net_floor_area,
                                      spec_th_demand, annual_el_demand,
                                      th_gen_method,
                                      el_gen_method, use_dhw=False,
                                      dhw_method=1, number_occupants=None,
                                      build_year=None, mod_year=None,
                                      build_type=None, pv_use_area=None,
                                      height_of_floors=None, nb_of_floors=None,
                                      neighbour_buildings=None,
                                      residential_layout=None, attic=None,
                                      cellar=None, construction_type=None,
                                      dormer=None, dhw_volumen=64,
                                      do_normalization=True,
                                      slp_manipulate=True,
                                      curr_central_ahu=None,
                                      dhw_random=False, prev_heat_dev=True,
                                      season_mod=None):
    """
    Function generates and returns extended residential building object
    with single zone.

    Parameters
    ----------
    environment : object
        Environment object
    net_floor_area : float
        Net floor area of building in m2
    spec_th_demand : float
        Specific thermal energy demand in kWh/m2*a
    annual_el_demand : float
        Annual electrical energy demand in kWh/a
    th_gen_method : int
        Thermal load profile generation method
        1 - Use SLP
        2 - Load Modelica simulation output profile (only residential)
            Method 2 is only used for residential buildings. For non-res.
            buildings, SLPs are generated instead
    el_gen_method : int, optional
        Electrical generation method (default: 1)
        1 - Use SLP
        2 - Generate stochastic load profile (only valid for residential
        building)
    use_dhw : bool, optional
        Boolean to define, if domestic hot water profile should be generated
        (default: False)
        True - Generate dhw profile
    dhw_method : int, optional
        Domestic hot water profile generation method (default: 1)
        1 - Use Annex 42 profile
        2 - Use stochastic profile
    number_occupants : int, optional
        Number of occupants (default: None)
    build_year : int, optional
        Building year of construction (default: None)
    mod_year : int, optional
        Last year of modernization of building (default: None)
    build_type : int, optional
        Building type (default: None)
    pv_use_area : float, optional
        Usable pv area in m2 (default: None)
    height_of_floors : float
        average height of the floors
    nb_of_floors : int
        Number of floors above the ground
    neighbour_buildings : int
        neighbour (default = 0)
            0: no neighbour
            1: one neighbour
            2: two neighbours
    residential_layout : int
        type of floor plan (default = 0)
            0: compact
            1: elongated/complex
    attic : int
        type of attic (default = 0)
            0: flat roof
            1: non heated attic
            2: partly heated attic
            3: heated attic
    cellar : int
        type of cellar (default = 0)
            0: no cellar
            1: non heated cellar
            2: partly heated cellar
            3: heated cellar
    construction_type : str
        construction type (default = "heavy")
            heavy: heavy construction
            light: light construction
    dormer : str
        construction type
            0: no dormer
            1: dormer
    dhw_volumen : float, optional
        Volume of domestic hot water in liter per capita and day
        (default: 64). Only relevant for dhw method=1 (Annex 42)
    do_normalization : bool, optional
        Defines, if stochastic profile (el_gen_method=2) should be
        normalized to given annualDemand value (default: True).
        If set to False, annual el. demand depends on stochastic el. load
        profile generation. If set to True, does normalization with
        annualDemand
    slp_manipulate : bool, optional
        Defines, if thermal space heating SLP profile should be modified
        (default: True). Only used for residential buildings!
        Only relevant, if th_gen_method == 1
        True - Do manipulation
        False - Use original profile
        Sets thermal power to zero in time spaces, where average daily outdoor
        temperature is equal to or larger than 12 °C. Rescales profile to
        original demand value.
    curr_central_ahu : bool, optional
        Defines, if building has air handling unit (AHU)
        (default: False)
    dhw_random : bool, optional
        Defines, if hot water volume per person and day value should be
        randomized by choosing value from gaussian distribution (20 %
        standard deviation) (default: False)
        If True: Randomize value
        If False: Use reference value
    prev_heat_dev : bool, optional
        Defines, if heating devices should be prevented within chosen
        appliances (default: True). If set to True, DESWH, E-INST,
        Electric shower, Storage heaters and Other electric space heating
        are set to zero. Only relevant for el_gen_method == 2
    season_mod : float, optional
        Float to define rescaling factor to rescale annual lighting power curve
        with cosine wave to increase winter usage and decrease summer usage.
        Reference is maximum lighting power (default: None). If set to None,
        do NOT perform rescaling with cosine wave

    Returns
    -------
    extended_building : object
        BuildingExtended object
    """

    assert net_floor_area > 0
    assert spec_th_demand >= 0
    assert annual_el_demand >= 0

    #  Define SLP profiles for residential building with single zone
    th_slp_type = 'HEF'
    el_slp_type = 'H0'

    if number_occupants is not None:
        assert number_occupants > 0
        assert number_occupants <= 5  # Max 5 occupants for stochastic profile
        if el_gen_method == 2 or (dhw_method == 2 and use_dhw == True):
            #  Generate occupancy profile (necessary for stochastic, el. or
            #  dhw profile)
            occupancy_object = occup.Occupancy(environment,
                                               number_occupants=number_occupants)

        else:  # Generate occupancy object without profile generation
            #  Just used to store information about number of occupants
            occupancy_object = occup.Occupancy(environment,
                                               number_occupants=number_occupants,
                                               do_profile=False)

    else:
        occupancy_object = None  # Dummy object to prevent error with
        #  apartment usage

        if el_gen_method == 2:
            warnings.warn('Stochastic el. profile cannot be generated ' +
                          'due to missing number of occupants. ' +
                          'SLP is used instead.')
            #  Set el_gen_method to 1 (SLP)
            el_gen_method = 1

        elif dhw_method == 2:
            raise AssertionError('DHW profile cannot be generated' +
                                 'for residential building without' +
                                 'occupants (stochastic mode).' +
                                 'Please check your input file ' +
                                 '(missing number of occupants) ' +
                                 'or disable dhw generation.')

    if (number_occupants is None and dhw_method == 1 and use_dhw == True):
        #  Set number of occupants to 2 to enable dhw usage
        number_occupants = 2

    # Create space heating demand
    if th_gen_method == 1:
        #  Use SLP
        heat_power_curve = SpaceHeating.SpaceHeating(environment,
                                                     method=1,
                                                     profile_type=th_slp_type,
                                                     livingArea=net_floor_area,
                                                     specificDemand=spec_th_demand)

        if slp_manipulate:  # Do SLP manipulation

            timestep = environment.timer.timeDiscretization
            temp_array = environment.weather.tAmbient

            mod_curve = \
                slpman.slp_th_manipulator(timestep,
                                          th_slp_curve=heat_power_curve.loadcurve,
                                          temp_array=temp_array)

            heat_power_curve.loadcurve = mod_curve

    elif th_gen_method == 2:
        #  Use Modelica result profile
        heat_power_curve = SpaceHeating.SpaceHeating(environment,
                                                     method=3,
                                                     livingArea=net_floor_area,
                                                     specificDemand=spec_th_demand)

    # Create electrical power curve
    if el_gen_method == 2:

        if season_mod is not None:
            season_light_mod = True
        else:
            season_light_mod = False

        el_power_curve = ElectricalDemand.ElectricalDemand(environment,
                                                           method=2,
                                                           total_nb_occupants=number_occupants,
                                                           randomizeAppliances=True,
                                                           lightConfiguration=0,
                                                           annualDemand=annual_el_demand,
                                                           occupancy=occupancy_object.occupancy,
                                                           do_normalization=do_normalization,
                                                           prev_heat_dev=prev_heat_dev,
                                                           season_light_mod=season_light_mod,
                                                           light_mod_fac=season_mod)

    else:  # Use el. SLP
        el_power_curve = ElectricalDemand.ElectricalDemand(environment,
                                                           method=1,
                                                           annualDemand=annual_el_demand,
                                                           profileType=el_slp_type)

    # Create domestic hot water demand
    if use_dhw:

        if dhw_method == 1:  # Annex 42

            if dhw_random:
                #  Randomize reference value with 20 % standard dev.
                dhw_ref = \
                    np.random.normal(loc=dhw_volumen,
                                     scale=0.20 * dhw_volumen)
            else:
                dhw_ref = dhw_volumen

            dhw_power_curve = DomesticHotWater.DomesticHotWater(environment,
                                                                tFlow=60,
                                                                thermal=True,
                                                                method=1,
                                                                # Annex 42
                                                                dailyConsumption=dhw_ref * number_occupants,
                                                                supplyTemperature=25)

        else:  # Stochastic profile
            dhw_power_curve = DomesticHotWater.DomesticHotWater(environment,
                                                                tFlow=60,
                                                                thermal=True,
                                                                method=2,
                                                                supplyTemperature=25,
                                                                occupancy=occupancy_object.occupancy)

            if dhw_volumen is not None:
                #  Rescale to reference dhw volume (liters per person
                #  and day)
                if dhw_random:
                    #  Randomize reference value with 20 % standard dev.
                    dhw_ref = \
                        np.random.normal(loc=dhw_volumen,
                                         scale=0.20 * dhw_volumen)
                else:
                    #  Use reference value
                    dhw_ref = dhw_volumen

                curr_dhw_vol_flow = dhw_power_curve.water
                # Water volume flow in Liter/hour

                curr_volume_year = sum(curr_dhw_vol_flow) * \
                                   environment.timer.timeDiscretization / \
                                   3600
                curr_vol_day = curr_volume_year / 365
                curr_vol_day_and_person = curr_vol_day / \
                                          occupancy_object.number_occupants
                print('Curr. vol person and day: ', curr_vol_day_and_person)

                dhw_con_factor = dhw_ref / curr_vol_day_and_person
                print('Conv. factor of hot water: ', dhw_con_factor)

                #  Normalize water flow and power load
                dhw_power_curve.water *= dhw_con_factor
                dhw_power_curve.loadcurve *= dhw_con_factor

    # Create apartment
    apartment = Apartment.Apartment(environment, occupancy=occupancy_object,
                                    net_floor_area=net_floor_area)

    #  Add demands to apartment
    if th_gen_method == 1 or th_gen_method == 2:
        if use_dhw:
            apartment.addMultipleEntities([heat_power_curve, el_power_curve,
                                           dhw_power_curve])
        else:
            apartment.addMultipleEntities([heat_power_curve, el_power_curve])
    else:
        if use_dhw:
            apartment.addMultipleEntities([el_power_curve,
                                           dhw_power_curve])
        else:
            apartment.addEntity(el_power_curve)

    # Create extended building object
    extended_building = \
        build_ex.BuildingExtended(environment,
                                  build_year=build_year,
                                  mod_year=mod_year,
                                  build_type=build_type,
                                  roof_usabl_pv_area=pv_use_area,
                                  net_floor_area=net_floor_area,
                                  height_of_floors=height_of_floors,
                                  nb_of_floors=nb_of_floors,
                                  neighbour_buildings=neighbour_buildings,
                                  residential_layout=residential_layout,
                                  attic=attic,
                                  cellar=cellar,
                                  construction_type=construction_type,
                                  dormer=dormer,
                                  with_ahu=
                                  curr_central_ahu)

    #  Add apartment to extended building
    extended_building.addEntity(entity=apartment)

    return extended_building


def generate_res_building_multi_zone(environment, net_floor_area,
                                     spec_th_demand, annual_el_demand,
                                     th_gen_method,
                                     el_gen_method, nb_of_apartments,
                                     use_dhw=False,
                                     dhw_method=1, total_number_occupants=None,
                                     build_year=None, mod_year=None,
                                     build_type=None, pv_use_area=None,
                                     height_of_floors=None, nb_of_floors=None,
                                     neighbour_buildings=None,
                                     residential_layout=None, attic=None,
                                     cellar=None, construction_type=None,
                                     dormer=None, dhw_volumen=64,
                                     do_normalization=True,
                                     slp_manipulate=True,
                                     curr_central_ahu=False,
                                     dhw_random=False, prev_heat_dev=True,
                                     season_mod=None):
    """
    Function generates and returns extended residential building object
    with multiple apartments. Occupants are randomly distributed over
    number of apartments.

    Parameters
    ----------
    environment : object
        Environment object
    net_floor_area : float
        Net floor area of building in m2
    spec_th_demand : float
        Specific thermal energy demand in kWh/m2*a
    annual_el_demand : float
        Annual electrical energy demand in kWh/a
    th_gen_method : int
        Thermal load profile generation method
        1 - Use SLP
        2 - Load Modelica simulation output profile (only residential)
            Method 2 is only used for residential buildings. For non-res.
            buildings, SLPs are generated instead
    el_gen_method : int, optional
        Electrical generation method (default: 1)
        1 - Use SLP
        2 - Generate stochastic load profile (only valid for residential
        building)
    nb_of_apartments : int
        Number of apartments within building
    use_dhw : bool, optional
        Boolean to define, if domestic hot water profile should be generated
        (default: False)
        True - Generate dhw profile
    dhw_method : int, optional
        Domestic hot water profile generation method (default: 1)
        1 - Use Annex 42 profile
        2 - Use stochastic profile
    total_number_occupants : int, optional
        Total number of occupants in all apartments (default: None)
    build_year : int, optional
        Building year of construction (default: None)
    mod_year : int, optional
        Last year of modernization of building (default: None)
    build_type : int, optional
        Building type (default: None)
    pv_use_area : float, optional
        Usable pv area in m2 (default: None)
    height_of_floors : float
        average height of the floors
    nb_of_floors : int
        Number of floors above the ground
    neighbour_buildings : int
        neighbour (default = 0)
            0: no neighbour
            1: one neighbour
            2: two neighbours
    residential_layout : int
        type of floor plan (default = 0)
            0: compact
            1: elongated/complex
    attic : int
        type of attic (default = 0)
            0: flat roof
            1: non heated attic
            2: partly heated attic
            3: heated attic
    cellar : int
        type of cellar (default = 0)
            0: no cellar
            1: non heated cellar
            2: partly heated cellar
            3: heated cellar
    construction_type : str
        construction type (default = "heavy")
            heavy: heavy construction
            light: light construction
    dormer : str
        construction type
            0: no dormer
            1: dormer
    dhw_volumen : float, optional
        Volume of domestic hot water in liter per capita and day
        (default: 64). Only relevant for dhw method=1 (Annex 42)
    do_normalization : bool, optional
        Defines, if stochastic profile (el_gen_method=2) should be
        normalized to given annualDemand value (default: True).
        If set to False, annual el. demand depends on stochastic el. load
        profile generation. If set to True, does normalization with
        annualDemand
    slp_manipulate : bool, optional
        Defines, if thermal space heating SLP profile should be modified
        (default: True). Only used for residential buildings!
        Only relevant, if th_gen_method == 1
        True - Do manipulation
        False - Use original profile
        Sets thermal power to zero in time spaces, where average daily outdoor
        temperature is equal to or larger than 12 °C. Rescales profile to
        original demand value.
    curr_central_ahu : bool, optional
        Defines, if building has air handling unit (AHU)
        (default: False)
    dhw_random : bool, optional
        Defines, if hot water volume per person and day value should be
        randomized by choosing value from gaussian distribution (20 %
        standard deviation) (default: False)
        If True: Randomize value
        If False: Use reference value
    prev_heat_dev : bool, optional
        Defines, if heating devices should be prevented within chosen
        appliances (default: True). If set to True, DESWH, E-INST,
        Electric shower, Storage heaters and Other electric space heating
        are set to zero. Only relevant for el_gen_method == 2
    season_mod : float, optional
        Float to define rescaling factor to rescale annual lighting power curve
        with cosine wave to increase winter usage and decrease summer usage.
        Reference is maximum lighting power (default: None). If set to None,
        do NOT perform rescaling with cosine wave

    Returns
    -------
    extended_building : object
        BuildingExtended object

    Annotation
    ----------
    Raise assertion error when share of occupants per apartment is higher
    than 5 (necessary for stochastic, el. profile generation)
    """

    assert net_floor_area > 0
    assert spec_th_demand >= 0
    assert annual_el_demand >= 0

    if total_number_occupants is not None:
        assert total_number_occupants > 0
        assert total_number_occupants / nb_of_apartments <= 5, (
            'Number of occupants per apartment is ' +
            'at least once higher than 5.')
        #  Distribute occupants to different apartments
        occupancy_list = constrained_sum_sample_pos(n=nb_of_apartments,
                                                    total=total_number_occupants)
        #  While not all values are smaller or equal to 5, return run
        #  This while loop might lead to large runtimes for buildings with a
        #  large number of apartments (not finding a valid solution, see
        #  issue #147). Thus, we add a counter to exit the loop
        count = 0

        while all(i <= 5 for i in occupancy_list) is not True:
            occupancy_list = constrained_sum_sample_pos(n=nb_of_apartments,
                                                        total=total_number_occupants)

            if count == 100000:
                #  Take current occupancy_list and redistribute occupants
                #  manually until valid distribution is found
                occupancy_list = redistribute_occ(occ_list=occupancy_list)

                #  Exit while loop
                break

            count += 1

    # Define SLP profiles for residential building with multiple zone
    th_slp_type = 'HMF'
    el_slp_type = 'H0'

    # Create extended building object
    extended_building = \
        build_ex.BuildingExtended(environment,
                                  build_year=build_year,
                                  mod_year=mod_year,
                                  build_type=build_type,
                                  roof_usabl_pv_area=pv_use_area,
                                  net_floor_area=net_floor_area,
                                  height_of_floors=height_of_floors,
                                  nb_of_floors=nb_of_floors,
                                  neighbour_buildings=
                                  neighbour_buildings,
                                  residential_layout=
                                  residential_layout,
                                  attic=attic,
                                  cellar=cellar,
                                  construction_type=
                                  construction_type,
                                  dormer=dormer,
                                  with_ahu=curr_central_ahu)

    #  Distribute el. demand equally to apartments
    annual_el_demand /= nb_of_apartments

    #  Loop over apartments
    #  #---------------------------------------------------------------------
    for i in range(nb_of_apartments):

        #  Dummy init of number of occupants
        curr_number_occupants = None

        #  Check number of occupants
        if total_number_occupants is not None:

            #  Get number of occupants
            curr_number_occupants = occupancy_list[i]

            #  Generate occupancy profiles for stochastic el. and/or dhw
            if el_gen_method == 2 or (dhw_method == 2 and use_dhw):

                #  Generate occupancy profile (necessary for stochastic, el. or
                #  dhw profile)
                occupancy_object = occup.Occupancy(environment,
                                                   number_occupants=
                                                   curr_number_occupants)

            else:  # Generate occupancy object without profile
                occupancy_object = occup.Occupancy(environment,
                                                   number_occupants=
                                                   curr_number_occupants,
                                                   do_profile=False)
        else:
            if el_gen_method == 2:
                warnings.warn('Stochastic el. profile cannot be generated ' +
                              'due to missing number of occupants. ' +
                              'SLP is used instead.')
                #  Set el_gen_method to 1 (SLP)
                el_gen_method = 1

            elif dhw_method == 2:
                raise AssertionError('DHW profile cannot be generated' +
                                     'for residential building without' +
                                     'occupants (stochastic mode).' +
                                     'Please check your input file ' +
                                     '(missing number of occupants) ' +
                                     'or disable dhw generation.')

        if (curr_number_occupants is None and dhw_method == 1 and
                    use_dhw == True):
            curr_number_occupants = usunc.calc_sampling_occ_per_app(
                nb_samples=1)

        # Assumes equal area share for all apartments
        apartment_area = net_floor_area / nb_of_apartments

        #  Create space heating demand (for apartment)
        if th_gen_method == 1:
            #  Use SLP
            heat_power_curve = \
                SpaceHeating.SpaceHeating(environment,
                                          method=1,
                                          profile_type=th_slp_type,
                                          livingArea=apartment_area,
                                          specificDemand=spec_th_demand)

            if slp_manipulate:  # Do SLP manipulation

                timestep = environment.timer.timeDiscretization
                temp_array = environment.weather.tAmbient

                mod_curve = \
                    slpman.slp_th_manipulator(timestep,
                                              th_slp_curve=heat_power_curve.loadcurve,
                                              temp_array=temp_array)

                heat_power_curve.loadcurve = mod_curve

        elif th_gen_method == 2:
            #  Use Modelica result profile
            heat_power_curve = SpaceHeating.SpaceHeating(environment,
                                                         method=3,
                                                         livingArea=apartment_area,
                                                         specificDemand=spec_th_demand)

        # Create electrical power curve
        if el_gen_method == 2:

            if season_mod is not None:
                season_light_mod = True
            else:
                season_light_mod = False

            el_power_curve = ElectricalDemand.ElectricalDemand(environment,
                                                               method=2,
                                                               total_nb_occupants=curr_number_occupants,
                                                               randomizeAppliances=True,
                                                               lightConfiguration=0,
                                                               annualDemand=annual_el_demand,
                                                               occupancy=occupancy_object.occupancy,
                                                               do_normalization=do_normalization,
                                                               prev_heat_dev=prev_heat_dev,
                                                               season_light_mod=season_light_mod,
                                                               light_mod_fac=season_mod)
        else:  # Use el. SLP
            el_power_curve = ElectricalDemand.ElectricalDemand(environment,
                                                               method=1,
                                                               annualDemand=annual_el_demand,
                                                               profileType=el_slp_type)

        # Create domestic hot water demand
        if use_dhw:

            if dhw_method == 1:  # Annex 42

                #  Calculate reference hot water volume demand per person,
                #  depending on number of occupants per apartment
                dhw_ref = \
                    usunc.calc_dhw_ref_volume_for_multiple_occ(nb_occ=
                                                               curr_number_occupants,
                                                               ref_one_occ=dhw_volumen)

                if dhw_random:
                    #  Randomize reference value with sampling function
                    dhw_ref = \
                        usunc.calc_sampling_dhw_per_apartment(nb_samples=1,
                                                              nb_persons=curr_number_occupants)[0]

                dhw_power_curve = DomesticHotWater.DomesticHotWater(
                    environment,
                    tFlow=60,
                    thermal=True,
                    method=1,
                    # Annex 42
                    dailyConsumption=dhw_ref * curr_number_occupants,
                    supplyTemperature=25)

            else:  # Stochastic profile
                dhw_power_curve = DomesticHotWater.DomesticHotWater(
                    environment,
                    tFlow=60,
                    thermal=True,
                    method=2,
                    supplyTemperature=25,
                    occupancy=occupancy_object.occupancy)

                if dhw_volumen is not None:
                    #  Rescale to reference dhw volume (liters per person
                    #  and day)

                    #  Calculate reference hot water volume demand per person,
                    #  depending on number of occupants per apartment
                    dhw_ref = \
                        usunc.calc_dhw_ref_volume_for_multiple_occ(nb_occ=
                                                                   curr_number_occupants,
                                                                   ref_one_occ=dhw_volumen)

                    if dhw_random:
                        #  Randomize reference value with sampling function
                        dhw_ref = \
                            usunc.calc_sampling_dhw_per_apartment(nb_samples=1,
                                                                  nb_persons=curr_number_occupants)[0]

                    curr_dhw_vol_flow = dhw_power_curve.water
                    # Water volume flow in Liter/hour

                    curr_volume_year = sum(curr_dhw_vol_flow) * \
                                       environment.timer.timeDiscretization / \
                                       3600
                    curr_vol_day = curr_volume_year / 365
                    curr_vol_day_and_person = curr_vol_day / \
                                              occupancy_object.number_occupants
                    print('Curr. volume per person and day: ',
                          curr_vol_day_and_person)

                    dhw_con_factor = dhw_ref / curr_vol_day_and_person
                    print('Conv. factor of hot water: ', dhw_con_factor)
                    print('New volume per person and day: ',
                          curr_vol_day_and_person * dhw_con_factor)

                    #  Normalize water flow and power load
                    dhw_power_curve.water *= dhw_con_factor
                    dhw_power_curve.loadcurve *= dhw_con_factor

        # Create apartment
        apartment = Apartment.Apartment(environment,
                                        occupancy=occupancy_object,
                                        net_floor_area=apartment_area)

        #  Add demands to apartment
        if th_gen_method == 1 or th_gen_method == 2:
            if use_dhw:
                apartment.addMultipleEntities([heat_power_curve,
                                               el_power_curve,
                                               dhw_power_curve])
            else:
                apartment.addMultipleEntities([heat_power_curve,
                                               el_power_curve])
        else:
            if use_dhw:
                apartment.addMultipleEntities([el_power_curve,
                                               dhw_power_curve])
            else:
                apartment.addEntity(el_power_curve)

        # Add apartment to extended building
        extended_building.addEntity(entity=apartment)

    return extended_building


def generate_nonres_building_single_zone(environment,
                                         net_floor_area, spec_th_demand,
                                         annual_el_demand, th_slp_type,
                                         el_slp_type=None,
                                         build_year=None, mod_year=None,
                                         build_type=None, pv_use_area=None,
                                         method_3_type=None,
                                         method_4_type=None,
                                         height_of_floors=None,
                                         nb_of_floors=None):
    """
    Function generates and returns extended nonresidential building object
    with single zone.

    Parameters
    ----------
    environment : object
        Environment object
    net_floor_area : float
        Net floor area of building in m2
    spec_th_demand : float
        Specific thermal energy demand in kWh/m2*a
    annual_el_demand : float
        Annual electrical energy demand in kWh/a
    th_slp_type : str
        Thermal SLP type (for non-residential buildings)
        - `GBA` : Bakeries
        - `GBD` : Other services
        - `GBH` : Accomodations
        - `GGA` : Restaurants
        - `GGB` : Gardening
        - `GHA` : Retailers
        - `GHD` : Summed load profile business, trade and services
        - `GKO` : Banks, insurances, public institutions
        - `GMF` : Household similar businesses
        - `GMK` : Automotive
        - `GPD` : Paper and printing
        - `GWA` : Laundries
    el_slp_type : str, optional (default: None)
        Electrical SLP type
        - H0 : Household
        - L0 : Farms
        - L1 : Farms with breeding / cattle
        - L2 : Farms without cattle
        - G0 : Business (general)
        - G1 : Business (workingdays 8:00 AM - 6:00 PM)
        - G2 : Business with high loads in the evening
        - G3 : Business (24 hours)
        - G4 : Shops / Barbers
        - G5 : Bakery
        - G6 : Weekend operation
    number_occupants : int, optional
        Number of occupants (default: None)
    build_year : int, optional
        Building year of construction (default: None)
    mod_year : int, optional
        Last year of modernization of building (default: None)
    build_type : int, optional
        Building type (default: None)
    pv_use_area : float, optional
        Usable pv area in m2 (default: None)
    method_3_type : str, optional
        Defines type of profile for method=3 (default: None)
        Options:
        - 'food_pro': Food production
        - 'metal': Metal company
        - 'rest': Restaurant (with large cooling load)
        - 'sports': Sports hall
        - 'repair': Repair / metal shop
    method_4_type : str, optional
        Defines type of profile for method=4 (default: None)
        - 'metal_1' : Metal company with smooth profile
        - 'metal_2' : Metal company with fluctuation in profile
        - 'warehouse' : Warehouse
    height_of_floors : float
        average height of the floors
    nb_of_floors : int
        Number of floors above the ground

    Returns
    -------
    extended_building : object
        BuildingExtended object
    """

    assert net_floor_area > 0
    assert spec_th_demand >= 0
    assert annual_el_demand >= 0
    assert th_slp_type != 'HEF', ('HEF thermal slp profile only valid for ' +
                                  'residential buildings.')
    assert th_slp_type != 'HMF', ('HMF thermal slp profile only valid for ' +
                                  'residential buildings.')
    assert el_slp_type != 'H0', ('H0 thermal slp profile only valid for ' +
                                 'residential buildings.')

    # Create space heating demand
    heat_power_curve = SpaceHeating.SpaceHeating(environment,
                                                 method=1,
                                                 profile_type=th_slp_type,
                                                 livingArea=net_floor_area,
                                                 specificDemand=spec_th_demand)

    if method_3_type is not None:
        el_power_curve = \
            ElectricalDemand.ElectricalDemand(environment,
                                              method=3,
                                              annualDemand=annual_el_demand,
                                              do_normalization=True,
                                              method_3_type=method_3_type)

    elif method_4_type is not None:
        el_power_curve = \
            ElectricalDemand.ElectricalDemand(environment,
                                              method=4,
                                              annualDemand=annual_el_demand,
                                              do_normalization=True,
                                              method_4_type=method_4_type)

    else:
        # Use el. SLP for el. power load generation
        assert el_slp_type is not None, 'el_slp_type is required!'

        el_power_curve = \
            ElectricalDemand.ElectricalDemand(environment,
                                              method=1,
                                              annualDemand=annual_el_demand,
                                              profileType=el_slp_type)

    # Create apartment
    apartment = Apartment.Apartment(environment)

    #  Add demands to apartment
    apartment.addMultipleEntities([heat_power_curve, el_power_curve])

    # Create extended building object
    extended_building = build_ex.BuildingExtended(environment,
                                                  net_floor_area=net_floor_area,
                                                  build_year=build_year,
                                                  mod_year=mod_year,
                                                  build_type=build_type,
                                                  roof_usabl_pv_area=pv_use_area,
                                                  height_of_floors=height_of_floors,
                                                  nb_of_floors=nb_of_floors,
                                                  )

    #  Add apartment to extended building
    extended_building.addEntity(entity=apartment)

    return extended_building


def get_district_data_from_txt(path, delimiter='\t'):
    """
    Load city district data from txt file (see annotations below for further
    information of required inputs).

    naN are going to be replaced with Python None.

    Parameters
    ----------
    path : str
        Path to txt file
    delimiter : str, optional
        Defines delimiter for txt file (default: '\t')

    Returns
    -------
    district_data : ndarray
        Numpy 2d-array with city district data (each column represents
        different parameter, see annotations)

    Annotations
    -----------
    File structure
    Columns:
    1:  id (int)
    2:  x in m (float)
    3:  y in m (float)
    4:  building_type (int, e.g. 0 for residential building)
    5:  net floor area in m2 (float)
    6:  Year of construction (int, optional)
    7:  Year of modernization (int, optional)
    8:  Annual (final) thermal energy demand in kWh (float, optional)
    9:  Annual electrical energy demand in kWh (float, optional)
    10: Usable pv roof area in m2 (float, optional)
    11: Number of apartments (int, optional)
    12: Total number of occupants (int, optional)
    13: Number of floors above the ground (int, optional)
    14: Average Height of floors (float, optional)
    15: If building has a central AHU or not (boolean, optional)
    16: Residential layout (int, optional, e.g. 0 for compact)
    17: Neighbour Buildings (int, optional) (0 - free standing)
    (1 - double house) (2 - row house)
    18: Type of attic (int, optional, e.g. 0 for flat roof) (1 - regular roof;
    unheated) (2 - regular roof; partially heated) (3 - regular roof; fully
    heated)
    19: Type of cellar (int, optional, e.g. 1 for non heated cellar)
    (0 - no basement) (1 - non heated) (2 - partially heated) (3 - fully heated)
    20: Dormer (int, optional, 0: no dormer/ 1: dormer)
    21: Construction Type(heavy/light, optional) (0 - heavy; 1 - light)
    22: Method_3_nb (for usage of measured, weekly non-res. el. profile
    (optional)
    23: Method_4_nb (for usage of measured, annual non-res. el. profile
    (optional)
    """

    district_data = np.genfromtxt(path, delimiter=delimiter, skip_header=1)

    #  Replace nan with None values of Python
    district_data = np.where(np.isnan(district_data), None, district_data)

    return district_data


def run_city_generator(generation_mode, timestep, year, location,
                       th_gen_method,
                       el_gen_method, district_data, use_dhw=False,
                       dhw_method=1, try_path=None,
                       pickle_city_filename=None, eff_factor=0.85,
                       show_city=False, altitude=55, dhw_volumen=64,
                       do_normalization=True, slp_manipulate=True,
                       call_teaser=False, teaser_proj_name='pycity',
                       do_log=True, log_path=None,
                       project_name='teaser_project',
                       air_vent_mode=1, vent_factor=0.5,
                       t_set_heat=20,
                       t_set_cool=70,
                       t_night=16,
                       vdi_sh_manipulate=False, city_osm=None,
                       el_random=False, dhw_random=False, prev_heat_dev=True,
                       season_mod=None):
    """
    Function generates city district for user defined input. Generated
    buildings consist of only one single zone!

    Parameters
    ----------
    generation_mode : int
        Integer to define method to generate city district
        (so far, only csv/txt file import has been implemented)
        generation_mode = 0: Load data from csv/txt file (tab seperated)
    timestep : int
        Timestep in seconds
    year : int
        Chosen year
    location : Tuple
        (latitude, longitude) of the simulated system's position.
    th_gen_method : int
        Thermal load profile generation method
        1 - Use SLP
        2 - Load Modelica simulation output profile (only residential)
            Method 2 is only used for residential buildings. For non-res.
            buildings, SLPs are generated instead
        3 - Use TEASER VDI 6007 core to simulate thermal loads‚
    el_gen_method : int
        Electrical generation method
        1 - Use SLP
        2 - Generate stochastic load profile (only valid for residential
        building). Requires number of occupants.
    district_data : ndarray
        Numpy 2d-array with city district data (each column represents
        different parameter, see annotations)
    use_dhw : bool, optional
        Defines if domestic hot water profiles should be generated.
        (default: False)
    dhw_method : int, optional
        Defines method for dhw profile generation (default: 1)
        Only relevant if use_dhw=True. Options:
        - 1: Generate profiles via Annex 42
        - 2: Generate stochastic dhw profiles
    try_path : str, optional
        Path to TRY weather file (default: None)
        If set to None, uses default weather TRY file (2010, region 5)
    pickle_city_filename : str (optional)
        Name for file, which should be pickled and saved (default: None)
    eff_factor : float, optional
         Efficiency factor of thermal boiler system (default: 0.85)
    show_city : bool, optional
        Boolean to define if city district should be printed by matplotlib
        after generation (default: False)
        True: Print results
        False: Do not print results
    altitude : float, optional
        Altitude of location in m (default: 55 - City of Bottrop)
    dhw_volumen : float, optional
        Volume of domestic hot water in liter per capita and day
        (default: 64). Only relevant for dhw method=1 (Annex 42)
    do_normalization : bool, optional
        Defines, if stochastic profile (el_gen_method=2) should be
        normalized to given annualDemand value (default: True).
        If set to False, annual el. demand depends on stochastic el. load
        profile generation. If set to True, does normalization with
        annualDemand
    slp_manipulate : bool, optional
        Defines, if thermal space heating SLP profile should be modified
        (default: True). Only used for residential buildings!
        Only relevant, if th_gen_method == 1
        True - Do manipulation
        False - Use original profile
        Sets thermal power to zero in time spaces, where average daily outdoor
        temperature is equal to or larger than 12 °C. Rescales profile to
        original demand value.
    call_teaser : bool, optional
        Defines, if teaser should be called to generate typeBuildings
        (currently, residential typeBuildings only).
        (default: False)
        If set to True, generates typeBuildings and add them to building node
        as attribute 'type_building'
    teaser_proj_name : str, optional
        TEASER project name (default: 'pycity'). Only relevant, if call_teaser
        is set to True
    do_log : bool, optional
        Defines, if log file of inputs should be generated (default: True)
    log_path : str, optional
        Path to log file (default: None). If set to None, saves log to
        .../output
    air_vent_mode : int
        Defines method to generation air exchange rate for VDI 6007 simulation
        Options:
        0 : Use constant value (vent_factor in 1/h)
        1 : Use deterministic, temperature-dependent profile
        2 : Use stochastic, user-dependent profile
    vent_factor : float, optional
        Ventilation rate factor in 1/h (default: 0.5). Only used, if
        array_vent_rate is None (otherwise, array_vent_rate array is used)
    t_set_heat : float, optional
        Heating set temperature in degree Celsius. If temperature drops below
        t_set_heat, model is going to be heated up. (default: 20)
        (Related to constraints for res. buildings in DIN V 18599)
    t_set_cool : float, optional
        Cooling set temperature in degree Celsius. If temperature rises above
        t_set_cool, model is going to be cooled down. (default: 70)
    t_night : float, optional
        Night set back temperature in degree Celsius (default: 16)
        (Related to constraints for res. buildings in DIN V 18599)
    project_name : str, optional
        TEASER project name (default: 'teaser_project')
    vdi_sh_manipulate : bool, optional
        Defines, if VDI 6007 thermal space heating load curve should be
        normalized to match given annual space heating demand in kWh
        (default: False)
    el_random : bool, optional
        Defines, if annual, eletrical demand value for normalization of
        el. load profile should randomly diverge from reference value
        within specific boundaries (default: False).
        If False: Use reference value for normalization
        If True: Allow generating values that is different from reference value
    dhw_random : bool, optional
        Defines, if hot water volume per person and day value should be
        randomized by choosing value from gaussian distribution (20 %
        standard deviation) (default: False)
        If True: Randomize value
        If False: Use reference value
    prev_heat_dev : bool, optional
        Defines, if heating devices should be prevented within chosen
        appliances (default: True). If set to True, DESWH, E-INST,
        Electric shower, Storage heaters and Other electric space heating
        are set to zero. Only relevant for el_gen_method == 2
    season_mod : float, optional
        Float to define rescaling factor to rescale annual lighting power curve
        with cosine wave to increase winter usage and decrease summer usage.
        Reference is maximum lighting power (default: None). If set to None,
        do NOT perform rescaling with cosine wave

    Returns
    -------
    city_object : object
        City object of pycity_calc

    Annotations
    -----------
    Non-residential building loads are automatically generated via SLP
    (even if el_gen_method is set to 2). Furthermore, dhw profile generation
    is automatically neglected (only valid for residential buildings)

    Electrical load profiles of residential buildings without occupants
    are automatically generated via SLP (even if el_gen_method is set to 2)

    File structure (district_data np.array)
    Columns:
    1:  id (int)
    2:  x in m (float)
    3:  y in m (float)
    4:  building_type (int, e.g. 0 for residential building)
    5:  net floor area in m2 (float)
    6:  Year of construction (int, optional)
    7:  Year of modernization (int, optional)
    8:  Annual (final) thermal energy demand in kWh (float, optional)
	For residential: space heating, only!
	For non-residential: Space heating AND hot water! (SLP usage)
    9:  Annual electrical energy demand in kWh (float, optional)
    10: Usable pv roof area in m2 (float, optional)
    11: Number of apartments (int, optional)
    12: Total number of occupants (int, optional)
    13: Number of floors above the ground (int, optional)
    14: Average Height of floors (float, optional)
    15: If building has a central AHU or not (boolean, optional)
    16: Residential layout (int, optional, e.g. 0 for compact)
    17: Neighbour Buildings (int, optional); 0 - free standing; 1 - Double house; 2 - Row house;
    18: Type of attic (int, optional, e.g. 0 for flat roof); 1 - Roof, non heated; 2 - Roof, partially heated; 3- Roof, fully heated;
    19: Type of basement (int, optional, e.g. 1 for non heated basement 0 - No basement; 1 - basement, non heated; 2 - basement, partially heated; 3- basement, fully heated;
    20: Dormer (int, optional, 0: no dormer/ 1: dormer)
    21: Construction Type(heavy/light, optional) (0 - heavy; 1 - light)
    22: Method_3_nb (for usage of measured, weekly non-res. el. profile
    (optional) (0 to 4)
    23: Method_4_nb (for usage of measured, annual non-res. el. profile
    (optional) (0 - 2)

	method_3_type : str, optional
        Defines type of profile for method=3 (default: None)
        Options:
        0 - 'food_pro': Food production
        1 - 'metal': Metal company
        2 - 'rest': Restaurant (with large cooling load)
        3 - 'sports': Sports hall
        4 - 'repair': Repair / metal shop
    method_4_type : str, optional
        Defines type of profile for method=4 (default: None)
        0 - 'metal_1' : Metal company with smooth profile
        1 - 'metal_2' : Metal company with fluctuation in profile
        2 - 'warehouse' : Warehouse
    """

    assert eff_factor > 0, 'Efficiency factor has to be larger than zero.'
    assert eff_factor <= 1, 'Efficiency factor cannot increase value 1.'
    assert dhw_volumen >= 0, 'Hot water volume cannot be below zero.'

    if generation_mode == 1:
        assert city_osm is not None, 'Generation mode 1 requires city object!'

    if vdi_sh_manipulate is True and th_gen_method == 3:
        msg = 'Simulated profiles of VDI 6007 call (TEASER --> ' \
              'space heating) is going to be normalized with annual thermal' \
              ' space heating demand values given by user!'
        warnings.warn(msg)

    if do_log:
        #  Write log file
        #  ################################################################

        #  Log file path
        if log_path is None:
            #  If not existing, use default path
            this_path = os.path.dirname(os.path.abspath(__file__))
            log_path = os.path.join(this_path, 'output', 'city_gen_log.txt')

        log_file = open(log_path, mode='w')
        log_file.write('PyCity_Calc city_generator.py log file')

        log_file.write('\n############## Time and location ##############\n')
        log_file.write('Date: ' + str(datetime.datetime.now()) + '\n')
        log_file.write('generation_mode: ' + str(generation_mode) + '\n')
        log_file.write('timestep in seconds: ' + str(timestep) + '\n')
        log_file.write('Year: ' + str(year) + '\n')
        log_file.write('Location: ' + str(location) + '\n')
        log_file.write('altitude: ' + str(altitude) + '\n')
        if generation_mode == 0:
            log_file.write('Generation mode: csv/txt input, only.\n')
        elif generation_mode == 1:
            log_file.write('Generation mode: csv/txt plus city osm object.\n')

        log_file.write('\n############## Generation methods ##############\n')
        log_file.write('th_gen_method: ' + str(th_gen_method) + '\n')
        if th_gen_method == 1:
            log_file.write('Manipulate SLP: ' + str(slp_manipulate) + '\n')
        elif th_gen_method == 3:
            log_file.write('t_set_heat: ' + str(t_set_heat) + '\n')
            log_file.write('t_set_night: ' + str(t_night) + '\n')
            log_file.write('t_set_cool: ' + str(t_set_cool) + '\n')
            log_file.write('air_vent_mode: ' + str(air_vent_mode) + '\n')
            log_file.write('vent_factor: ' + str(vent_factor) + '\n')

        log_file.write('el_gen_method: ' + str(el_gen_method) + '\n')
        log_file.write(
            'Normalize el. profile: ' + str(do_normalization) + '\n')
        log_file.write(
            'Do random el. normalization: ' + str(el_random) + '\n')
        log_file.write(
            'Prevent el. heating devices for el load generation: '
            '' + str(prev_heat_dev) + '\n')
        log_file.write(
            'Rescaling factor lighting power curve to implement seasonal '
            'influence: ' + str(season_mod) + '\n')

        log_file.write('use_dhw: ' + str(use_dhw) + '\n')
        log_file.write('dhw_method: ' + str(dhw_method) + '\n')
        log_file.write('dhw_volumen: ' + str(dhw_volumen) + '\n')
        log_file.write(
            'Do random dhw. normalization: ' + str(dhw_random) + '\n')

        log_file.write('\n############## Others ##############\n')
        log_file.write('try_path: ' + str(try_path) + '\n')
        log_file.write('eff_factor: ' + str(eff_factor) + '\n')
        log_file.write('timestep in seconds: ' + str(timestep) + '\n')
        log_file.write('call_teaser: ' + str(call_teaser) + '\n')
        log_file.write('teaser_proj_name: ' + str(teaser_proj_name) + '\n')

        #  Log file is closed, after pickle filename has been generated
        #  (see code below)

    if generation_mode == 0 or generation_mode == 1:
        #  ##################################################################
        #  Load specific demand files

        #  Load specific thermal demand input data
        spec_th_dem_res_building = load_data_file_with_spec_demand_data(
            'RWI_res_building_spec_th_demand.txt')

        start_year_column = (spec_th_dem_res_building[:, [0]])
        #  Reverse
        start_year_column = start_year_column[::-1]
        """
        Columns:
        1. Start year (int)
        2. Final year (int)
        3. Spec. thermal energy demand in kWh/m2*a (float)
        """

        #  ##################################################################
        #  Load specific electrical demand input data
        spec_el_dem_res_building = load_data_file_with_spec_demand_data(
            'AGEB_res_building_spec_e_demand.txt')

        """
        Columns:
        1. Start year (int)
        2. Final year (int)
        3. Spec. thermal energy demand in kWh/m2*a (float)
        """

        #  ##################################################################
        #  Load specific electrical demand input data
        #  (depending on number of occupants)
        spec_el_dem_res_building_per_person = \
            load_data_file_with_spec_demand_data(
                'Stromspiegel2017_spec_el_energy_demand.txt')

        """
        Columns:
        1. Number of persons (int) ( 1 - 5 SFH and 1 - 5 MFH)
        2. Annual electrical demand in kWh/a (float)
        3. Specific electrical demand per person in kWh/person*a (float)
        """

        #  ###################################################################
        #  Load specific demand data and slp types for
        #  non residential buildings
        spec_dem_and_slp_non_res = load_data_file_with_spec_demand_data(
            'Spec_demands_non_res.txt')

        """
        Columns:
        1. type_id (int)
        2. type_name (string)  # Currently 'nan', due to expected float
        3. Spec. thermal energy demand in kWh/m2*a (float)
        4. Spec. electrical energy demand in kWh/m2*a (float)
        5. Thermal SLP type (int)
        6. Electrical SLP type (int)
        """

        #  ###################################################################
        #  Generate city district

        #  Generate extended environment of pycity_calc
        environment = generate_environment(timestep=timestep, year=year,
                                           location=location,
                                           try_path=try_path,
                                           altitude=altitude)

        print('Generated environment object.\n')

        if generation_mode == 0:
            #  Generate city object
            #  ############################################################
            city_object = city.City(environment=environment)
            print('Generated city object.\n')
        else:
            #  Overwrite city_osm environment
            print('Overwrite city_osm.environment with new environment')
            city_osm.environment = environment
            city_object = city_osm

        # Check if district_data only holds one entry for single building
        #  In this case, has to be processed differently
        if district_data.ndim > 1:
            multi_data = True
        else:  # Only one entry (single building)
            multi_data = False
            #  If multi_data is false, loop below is going to be exited with
            #  a break statement at the end.

        #  Generate dummy node id and thermal space heating demand dict
        dict_id_vdi_sh = {}

        #  Loop over district_data
        #  ############################################################
        for i in range(len(district_data)):
            if multi_data:
                #  Extract data out of input file
                curr_id = int(
                    district_data[i][0])  # id / primary key of building
                curr_x = district_data[i][1]  # x-coordinate in m
                curr_y = district_data[i][2]  # y-coordinate in m
                curr_build_type = int(
                    district_data[i][3])  # building type nb (int)
                curr_nfa = district_data[i][4]  # Net floor area in m2
                curr_build_year = district_data[i][5]  # Year of construction
                curr_mod_year = district_data[i][
                    6]  # optional (last year of modernization)
                curr_th_e_demand = district_data[i][
                    7]  # optional: Final thermal energy demand in kWh
                #  For residential buildings: Space heating only!
                #  For non-residential buildings: Space heating AND hot water! (SLP)
                curr_el_e_demand = district_data[i][
                    8]  # optional  (Annual el. energy demand in kWh)
                curr_pv_roof_area = district_data[i][
                    9]  # optional (Usable pv roof area in m2)
                curr_nb_of_apartments = district_data[i][
                    10]  # optional (Number of apartments)
                curr_nb_of_occupants = district_data[i][
                    11]  # optional (Total number of occupants)
                curr_nb_of_floors = district_data[i][
                    12]  # optional (Number of floors above the ground)
                curr_avg_height_of_floors = district_data[i][
                    13]  # optional (Average Height of floors)
                curr_central_ahu = district_data[i][
                    14]  # optional (If building has a central air handling unit (AHU) or not (boolean))
                curr_res_layout = district_data[i][
                    15]  # optional Residential layout (int, optional, e.g. 0 for compact)
                curr_nb_of_neighbour_bld = district_data[i][
                    16]  # optional Neighbour Buildings (int, optional)
                curr_type_attic = district_data[i][
                    17]  # optional Type of attic (int, optional, e.g. 0 for flat roof);
                # 1 - Roof, non heated; 2 - Roof, partially heated; 3- Roof, fully heated;
                curr_type_cellar = district_data[i][
                    18]  # optional Type of basement
                # (int, optional, e.g. 1 for non heated basement 0 - No basement; 1 - basement, non heated; 2 - basement, partially heated; 3- basement, fully heated;
                curr_dormer = district_data[i][
                    19]  # optional  Dormer (int, optional, 0: no dormer/ 1: dormer)
                curr_construction_type = district_data[i][
                    20]  # optional  Construction Type(heavy/light, optional) (0 - heavy; 1 - light)
                curr_method_3_nb = district_data[i][
                    21]  # optional  Method_3_nb (for usage of measured, weekly non-res. el. profile
                curr_method_4_nb = district_data[i][
                    22]  # optional  Method_4_nb (for usage of measured, annual non-res. el. profile
            else:  # Single entry
                #  Extract data out of input file
                curr_id = int(district_data[0])  # id / primary key of building
                curr_x = district_data[1]  # x-coordinate in m
                curr_y = district_data[2]  # y-coordinate in m
                curr_build_type = int(
                    district_data[3])  # building type nb (int)
                curr_nfa = district_data[4]  # Net floor area in m2
                curr_build_year = district_data[5]  # Year of construction
                curr_mod_year = district_data[
                    6]  # optional (last year of modernization)
                curr_th_e_demand = district_data[
                    7]  # optional: Final thermal energy demand in kWh
                #  For residential buildings: Space heating only!
                #  For non-residential buildings: Space heating AND hot water! (SLP)
                curr_el_e_demand = district_data[
                    8]  # optional  (Annual el. energy demand in kWh)
                curr_pv_roof_area = district_data[
                    9]  # optional (Usable pv roof area in m2)
                curr_nb_of_apartments = district_data[
                    10]  # optional (Number of apartments)
                curr_nb_of_occupants = district_data[
                    11]  # optional (Total number of occupants)
                curr_nb_of_floors = district_data[
                    12]  # optional (Number of floors above the ground)
                curr_avg_height_of_floors = district_data[
                    13]  # optional (Average Height of floors)
                curr_central_ahu = district_data[
                    14]  # optional (If building has a central air handling unit (AHU) or not (boolean))
                curr_res_layout = district_data[
                    15]  # optional Residential layout (int, optional, e.g. 0 for compact)
                curr_nb_of_neighbour_bld = district_data[
                    16]  # optional Neighbour Buildings (int, optional)
                curr_type_attic = district_data[
                    17]  # optional Type of attic (int, optional, e.g. 0 for flat roof);
                # 1 - Roof, non heated; 2 - Roof, partially heated; 3- Roof, fully heated;
                curr_type_cellar = district_data[
                    18]  # optional Type of basement
                # (int, optional, e.g. 1 for non heated basement 0 - No basement; 1 - basement, non heated; 2 - basement, partially heated; 3- basement, fully heated;
                curr_dormer = district_data[
                    19]  # optional  Dormer (int, optional, 0: no dormer/ 1: dormer)
                curr_construction_type = district_data[
                    20]  # optional  Construction Type(heavy/light, optional) (0 - heavy; 1 - light)
                curr_method_3_nb = district_data[
                    21]  # optional  Method_3_nb (for usage of measured, weekly non-res. el. profile
                curr_method_4_nb = district_data[
                    22]  # optional  Method_4_nb (for usage of measured, annual non-res. el. profile

            print('Process building', curr_id)
            print('########################################################')

            #  Assert functions
            #  ############################################################
            assert curr_build_type >= 0
            assert curr_nfa > 0
            for m in range(5, 9):
                if multi_data:
                    if district_data[i][m] is not None:
                        assert district_data[i][m] > 0
                else:
                    if district_data[m] is not None:
                        assert district_data[m] > 0
            if curr_nb_of_apartments is not None:
                assert curr_nb_of_apartments > 0
                #  Convert to int
                curr_nb_of_apartments = int(curr_nb_of_apartments)
            if curr_nb_of_occupants is not None:
                assert curr_nb_of_occupants > 0
                #  Convert curr_nb_of_occupants from float to int
                curr_nb_of_occupants = int(curr_nb_of_occupants)
            # else:  # If number of occupants is None, use SLP generation
            #     el_gen_method = 1  # For el. SLP
            #     print('Curr nb. occ is None')
            if (curr_nb_of_occupants is not None
                and curr_nb_of_apartments is not None):
                assert curr_nb_of_occupants / curr_nb_of_apartments <= 5, (
                    'Average share of occupants per apartment should ' +
                    'not exceed 5 persons! (Necessary for stochastic, el.' +
                    'profile generation.)')

            if curr_method_3_nb is not None:
                curr_method_3_nb >= 0
            if curr_method_4_nb is not None:
                curr_method_4_nb >= 0

            if curr_build_type == 0 and curr_nb_of_apartments is None:
                #  Define single apartment, if nb of apartments is unknown
                curr_nb_of_apartments = 1

            if (curr_build_type == 0 and curr_nb_of_occupants is None
                and use_dhw == True and dhw_method == 2):
                raise AssertionError('DHW profile cannot be generated' +
                                     'for residential building without' +
                                     'occupants (stochastic mode).' +
                                     'Please check your input file ' +
                                     '(missing number of occupants) ' +
                                     'or disable dhw generation.')

            if call_teaser or th_gen_method == 3:
                if curr_build_type == 0:  # Residential
                    assert curr_nb_of_floors is not None
                    assert curr_avg_height_of_floors is not None
                    assert curr_central_ahu is not None
                    assert curr_res_layout is not None
                    assert curr_nb_of_neighbour_bld is not None
                    assert curr_type_attic is not None
                    assert curr_type_cellar is not None
                    assert curr_dormer is not None
                    assert curr_construction_type is not None

            if curr_nb_of_floors is not None:
                assert curr_nb_of_floors > 0
            if curr_avg_height_of_floors is not None:
                assert curr_avg_height_of_floors > 0
            if curr_central_ahu is not None:
                assert 0 <= curr_central_ahu <= 1
            if curr_res_layout is not None:
                assert 0 <= curr_res_layout <= 1
            if curr_nb_of_neighbour_bld is not None:
                assert 0 <= curr_nb_of_neighbour_bld <= 2
            if curr_type_attic is not None:
                assert 0 <= curr_type_attic <= 3
            if curr_type_cellar is not None:
                assert 0 <= curr_type_cellar <= 3
            if curr_dormer is not None:
                assert 0 <= curr_dormer <= 1
            if curr_construction_type is not None:
                assert 0 <= curr_construction_type <= 1

            # Check building type (residential or non residential)
            #  #-------------------------------------------------------------
            if curr_build_type == 0:  # Is residential
                print('Residential building')

                #  Get spec. net therm. demand value according to last year
                #  of modernization or build_year
                #  If year of modernization is defined, use curr_mod_year
                if curr_mod_year is not None:
                    use_year = int(curr_mod_year)
                else:  # Use year of construction
                    use_year = int(curr_build_year)

                # Get specific, thermal energy demand (based on use_year)
                for j in range(len(start_year_column)):
                    if use_year >= start_year_column[j]:
                        curr_spec_th_demand = spec_th_dem_res_building[len(
                            spec_th_dem_res_building) - 1 - j][2]
                        break

                # Get spec. electr. demand
                if curr_nb_of_occupants is None:
                    #  USE AGEB values
                    #  Set specific demand value in kWh/m2*a
                    curr_spec_el_demand = spec_el_dem_res_building[1]
                    #  Only valid for array like [2012    38.7]

                else:
                    #  Use Stromspiegel 2017 values
                    #  Calculate specific electric demand values depending
                    #  on number of occupants

                    if curr_nb_of_apartments == 1:
                        btype = 'sfh'
                    elif curr_nb_of_apartments > 1:
                        btype = 'mfh'

                    #  Average occupancy number per apartment
                    curr_av_occ_per_app = \
                        curr_nb_of_occupants / curr_nb_of_apartments
                    print('Average number of occupants per apartment')
                    print(round(curr_av_occ_per_app, ndigits=2))

                    if curr_av_occ_per_app <= 5 and curr_av_occ_per_app > 0:
                        #  Correctur factor for non-int. av. number of
                        #  occupants (#19)

                        #  Divide annual el. energy demand with net floor area
                        if btype == 'sfh':
                            row_idx_low = math.ceil(curr_av_occ_per_app) - 1
                            row_idx_high = math.floor(curr_av_occ_per_app) - 1
                        elif btype == 'mfh':
                            row_idx_low = math.ceil(curr_av_occ_per_app) - 1 \
                                           + 5
                            row_idx_high = math.floor(curr_av_occ_per_app) - 1 \
                                          + 5

                        cur_spec_el_dem_per_occ_high = \
                            spec_el_dem_res_building_per_person[row_idx_high][2]
                        cur_spec_el_dem_per_occ_low = \
                            spec_el_dem_res_building_per_person[row_idx_low][2]

                        print('Chosen reference spec. el. demands per person '
                              'in kWh/a (high and low value):')
                        print(cur_spec_el_dem_per_occ_high)
                        print(cur_spec_el_dem_per_occ_low)

                        delta = round(curr_av_occ_per_app, 0) - \
                                curr_av_occ_per_app

                        if delta < 0:
                            curr_spec_el_dem_occ = cur_spec_el_dem_per_occ_high + \
                                               (cur_spec_el_dem_per_occ_high -
                                                cur_spec_el_dem_per_occ_low) * delta
                        elif delta > 0:
                            curr_spec_el_dem_occ = cur_spec_el_dem_per_occ_low + \
                                               (cur_spec_el_dem_per_occ_high -
                                                cur_spec_el_dem_per_occ_low) * delta
                        else:
                            curr_spec_el_dem_occ = cur_spec_el_dem_per_occ_high

                        # print('Calculated spec. el. demand per person in '
                        #       'kWh/a:')
                        # print(round(curr_spec_el_dem_occ, ndigits=2))

                        #  Specific el. demand per person (dependend on av.
                        #  number of occupants in each apartment)
                        #  --> Multiplied with number of occupants
                        #  --> Total el. energy demand in kWh
                        #  --> Divided with net floor area
                        #  --> Spec. el. energy demand in kWh/a

                        curr_spec_el_demand = \
                            curr_spec_el_dem_occ * curr_nb_of_occupants \
                            / curr_nfa

                        # print('Spec. el. energy demand in kWh/m2:')
                        # print(curr_spec_el_demand)

                    else:
                        raise AssertionError('Invalid number of occupants')

                if el_random:
                    if curr_nb_of_occupants is None:
                        #  Randomize curr_spec_el_demand with normal distribution
                        #  with curr_spec_el_demand as mean and 10 % standard dev.
                        curr_spec_el_demand = \
                            np.random.normal(loc=curr_spec_el_demand,
                                             scale=0.10 * curr_spec_el_demand)
                    else:
                        #  Randomize rounding up and down of curr_av_occ_per_ap
                        if round(curr_av_occ_per_app) > curr_av_occ_per_app:
                            #  Round up
                            delta = round(curr_av_occ_per_app) - \
                                    curr_av_occ_per_app
                            prob_r_up = 1 - delta
                            rnb = random.random()
                            if rnb < prob_r_up:
                                use_occ = math.ceil(curr_av_occ_per_app)
                            else:
                                use_occ = math.floor(curr_av_occ_per_app)

                        else:
                            #  Round down
                            delta = curr_av_occ_per_app - \
                                    round(curr_av_occ_per_app)
                            prob_r_down = 1 - delta
                            rnb = random.random()
                            if rnb < prob_r_down:
                                use_occ = math.floor(curr_av_occ_per_app)
                            else:
                                use_occ = math.ceil(curr_av_occ_per_app)

                        sample_el_per_app = \
                                usunc.calc_sampling_el_demand_per_apartment(nb_samples=1,
                                                                      nb_persons=use_occ,
                                                                      type=btype)[0]

                        #  Divide sampled el. demand per apartment through
                        #  number of persons of apartment (according to
                        #  Stromspiegel 2017) and multiply this value with
                        #  actual number of persons in building to get
                        #  new total el. energy demand. Divide this value with
                        #  net floor area to get specific el. energy demand
                        curr_spec_el_demand = \
                            (sample_el_per_app / curr_av_occ_per_app) * \
                            curr_nb_of_occupants / curr_nfa

                # conversion of the construction_type from int to str
                if curr_construction_type == 0:
                    new_curr_construction_type = 'heavy'
                elif curr_construction_type == 1:
                    new_curr_construction_type = 'light'
                else:
                    new_curr_construction_type = 'heavy'

            # #-------------------------------------------------------------
            else:  # Non-residential
                print('Non residential')

                #  Get spec. demands and slp types according to building_type
                curr_spec_th_demand = \
                    spec_dem_and_slp_non_res[curr_build_type - 1][2]
                curr_spec_el_demand = \
                    spec_dem_and_slp_non_res[curr_build_type - 1][3]
                curr_th_slp_type = \
                    spec_dem_and_slp_non_res[curr_build_type - 1][4]
                curr_el_slp_type = \
                    spec_dem_and_slp_non_res[curr_build_type - 1][5]

                #  Convert slp type integers into strings
                curr_th_slp_type = convert_th_slp_int_and_str(curr_th_slp_type)
                curr_el_slp_type = convert_el_slp_int_and_str(curr_el_slp_type)

                # #  Set el_gen_method to SLP
                # el_gen_method = 1
                # #  Set use_dhw to False
                # use_dhw = False

            # #-------------------------------------------------------------
            #  If curr_th_e_demand is known, recalc spec e. demand
            if curr_th_e_demand is not None:
                #  Calc. spec. net thermal energy demand with efficiency factor
                curr_spec_th_demand = eff_factor * curr_th_e_demand / curr_nfa
            else:
                #  Spec. final energy demand is given, recalculate it to
                #  net thermal energy demand with efficiency factor
                curr_spec_th_demand *= eff_factor

            # If curr_el_e_demand is not known, calculate it via spec. demand
            if curr_el_e_demand is None:
                curr_el_e_demand = curr_spec_el_demand * curr_nfa

            if th_gen_method == 1 or th_gen_method == 2 or curr_build_type != 0:
                print('Used specific thermal demand value in kWh/m2*a:')
                print(curr_spec_th_demand)

            print('Annual el. energy demand in kWh:')
            print(curr_el_e_demand)
            print()

            print('Used specific electric demand value in kWh/m2*a:')
            print(curr_spec_el_demand)

            if curr_nb_of_occupants is not None:
                print('Average spec. el. energy demand per person in kWh/a:')
                print(curr_el_e_demand / curr_nb_of_occupants)
                print()

            # #-------------------------------------------------------------
            #  Generate BuildingExtended object
            if curr_build_type == 0:  # Residential

                if curr_nb_of_apartments > 1:  # Multi-family house
                    building = generate_res_building_multi_zone(environment,
                                                                net_floor_area=curr_nfa,
                                                                spec_th_demand=curr_spec_th_demand,
                                                                annual_el_demand=curr_el_e_demand,
                                                                th_gen_method=th_gen_method,
                                                                el_gen_method=el_gen_method,
                                                                nb_of_apartments=curr_nb_of_apartments,
                                                                use_dhw=use_dhw,
                                                                dhw_method=dhw_method,
                                                                total_number_occupants=curr_nb_of_occupants,
                                                                build_year=curr_build_year,
                                                                mod_year=curr_mod_year,
                                                                build_type=curr_build_type,
                                                                pv_use_area=curr_pv_roof_area,
                                                                height_of_floors=curr_avg_height_of_floors,
                                                                nb_of_floors=curr_nb_of_floors,
                                                                neighbour_buildings=curr_nb_of_neighbour_bld,
                                                                residential_layout=curr_res_layout,
                                                                attic=curr_type_attic,
                                                                cellar=curr_type_cellar,
                                                                construction_type=new_curr_construction_type,
                                                                dormer=curr_dormer,
                                                                dhw_volumen=dhw_volumen,
                                                                do_normalization=do_normalization,
                                                                slp_manipulate=slp_manipulate,
                                                                curr_central_ahu=curr_central_ahu,
                                                                dhw_random=dhw_random,
                                                                prev_heat_dev=prev_heat_dev,
                                                                season_mod=season_mod)

                elif curr_nb_of_apartments == 1:  # Single-family house
                    building = generate_res_building_single_zone(environment,
                                                                 net_floor_area=curr_nfa,
                                                                 spec_th_demand=curr_spec_th_demand,
                                                                 annual_el_demand=curr_el_e_demand,
                                                                 th_gen_method=th_gen_method,
                                                                 el_gen_method=el_gen_method,
                                                                 use_dhw=use_dhw,
                                                                 dhw_method=dhw_method,
                                                                 number_occupants=curr_nb_of_occupants,
                                                                 build_year=curr_build_year,
                                                                 mod_year=curr_mod_year,
                                                                 build_type=curr_build_type,
                                                                 pv_use_area=curr_pv_roof_area,
                                                                 height_of_floors=curr_avg_height_of_floors,
                                                                 nb_of_floors=curr_nb_of_floors,
                                                                 neighbour_buildings=curr_nb_of_neighbour_bld,
                                                                 residential_layout=curr_res_layout,
                                                                 attic=curr_type_attic,
                                                                 cellar=curr_type_cellar,
                                                                 construction_type=new_curr_construction_type,
                                                                 dormer=curr_dormer,
                                                                 dhw_volumen=dhw_volumen,
                                                                 do_normalization=do_normalization,
                                                                 slp_manipulate=slp_manipulate,
                                                                 curr_central_ahu=curr_central_ahu,
                                                                 dhw_random=dhw_random,
                                                                 prev_heat_dev=prev_heat_dev,
                                                                 season_mod=season_mod)
                else:
                    raise AssertionError('Wrong number of apartments')
            else:  # Non-residential

                method_3_str = None
                method_4_str = None

                #  Convert curr_method numbers, if not None
                if curr_method_3_nb is not None:
                    method_3_str = \
                        convert_method_3_nb_into_str(int(curr_method_3_nb))

                if curr_method_4_nb is not None:
                    method_4_str = \
                        convert_method_4_nb_into_str(int(curr_method_4_nb))

                building = generate_nonres_building_single_zone(environment,
                                                                th_slp_type=curr_th_slp_type,
                                                                net_floor_area=curr_nfa,
                                                                spec_th_demand=curr_spec_th_demand,
                                                                annual_el_demand=curr_el_e_demand,
                                                                el_slp_type=curr_el_slp_type,
                                                                build_year=curr_build_year,
                                                                mod_year=curr_mod_year,
                                                                build_type=curr_build_type,
                                                                pv_use_area=curr_pv_roof_area,
                                                                method_3_type=method_3_str,
                                                                method_4_type=method_4_str,
                                                                height_of_floors=curr_avg_height_of_floors,
                                                                nb_of_floors=curr_nb_of_floors
                                                                )

            # Generate position shapely point
            position = point.Point(curr_x, curr_y)

            if generation_mode == 0:
                #  Add building to city object
                id = city_object.add_extended_building(
                    extended_building=building,
                    position=position, name=curr_id)

            elif generation_mode == 1:
                #  Add building as entity to corresponding building node

                #  Positions should be (nearly) equal
                assert position.x - city_object.node[int(curr_id)][
                    'position'].x <= 0.1
                assert position.y - city_object.node[int(curr_id)][
                    'position'].y <= 0.1
                city_object.node[int(curr_id)]['entity'] = building

                id = curr_id

            # Save annual thermal net heat energy demand for space heating
            #  to dict (used for normalization with VDI 6007 core)
            dict_id_vdi_sh[id] = curr_spec_th_demand * curr_nfa

            print('Finished processing of building', curr_id)
            print('#######################################################')
            print()

            #  If only single building should be processed, break loop
            if multi_data is False:
                break

        # #-------------------------------------------------------------
        print('Added all buildings with data to city object.')

        #  VDI 6007 simulation to generate space heating load curves
        #  Overwrites existing heat load curves (and annual heat demands)
        if th_gen_method == 3:

            print('Perform VDI 6007 space heating load simulation for every'
                  ' building')

            if el_gen_method == 1:
                #  Skip usage of occupancy and electrial load profiles
                #  as internal loads within VDI 6007 core
                requ_profiles = False
            else:
                requ_profiles = True

            tusage.calc_and_add_vdi_6007_loads_to_city(city=city_object,
                                                       air_vent_mode=air_vent_mode,
                                                       vent_factor=vent_factor,
                                                       t_set_heat=t_set_heat,
                                                       t_set_cool=t_set_cool,
                                                       t_night=t_night,
                                                       alpha_rad=None,
                                                       project_name=project_name,
                                                       requ_profiles=requ_profiles)

            #  Set call_teaser to False, as it is already included
            #  in calc_and_add_vdi_6007_loads_to_city
            call_teaser = False

            if vdi_sh_manipulate:
                #  Normalize VDI 6007 load curves to match given annual
                #  thermal space heating energy demand
                for n in city_object.nodes():
                    if 'node_type' in city_object.node[n]:
                        #  If node_type is building
                        if city_object.node[n]['node_type'] == 'building':
                            #  If entity is kind building
                            if city_object.node[n][
                                'entity']._kind == 'building':

                                #  Given value (user input)
                                ann_sh = dict_id_vdi_sh[n]

                                #  Building pointer
                                curr_b = city_object.node[n]['entity']

                                #  Current value on object
                                curr_sh = curr_b.get_annual_space_heat_demand()

                                norm_factor = ann_sh / curr_sh

                                #  Do normalization
                                #  Loop over apartments
                                for apart in curr_b.apartments:
                                    #  Normalize apartment space heating load
                                    apart.demandSpaceheating.loadcurve \
                                        *= norm_factor

        print('Generation results:')
        print('###########################################')
        for n in city_object.nodes():
            if 'node_type' in city_object.node[n]:
                if city_object.node[n]['node_type'] == 'building':
                    if 'entity' in city_object.node[n]:
                        if city_object.node[n]['entity']._kind == 'building':
                            print('Results of building: ', n)
                            print('################################')
                            print()

                            curr_b = city_object.node[n]['entity']
                            sh_demand = curr_b.get_annual_space_heat_demand()
                            el_demand = curr_b.get_annual_el_demand()
                            dhw_demand = curr_b.get_annual_dhw_demand()
                            nfa = curr_b.net_floor_area

                            print('Annual space heating demand in kWh:')
                            print(sh_demand)
                            if nfa is not None and nfa != 0:
                                print(
                                    'Specific space heating demand in kWh/m2:')
                                print(sh_demand / nfa)
                            print()

                            print('Annual electric demand in kWh:')
                            print(el_demand)
                            if nfa is not None and nfa != 0:
                                print('Specific electric demand in kWh/m2:')
                                print(el_demand / nfa)

                            nb_occ = curr_b.get_number_of_occupants()

                            if nb_occ is not None and nb_occ != 0:
                                print('Specific electric demand in kWh'
                                      ' per person and year:')
                                print(el_demand / nb_occ)

                            print()

                            print('Annual hot water demand in kWh:')
                            print(dhw_demand)
                            if nfa is not None and nfa != 0:
                                print('Specific hot water demand in kWh/m2:')
                                print(dhw_demand / nfa)

                            volume_year = dhw_demand * 1000 * 3600 / (
                            4200 * 35)
                            volume_day = volume_year / 365
                            if nb_occ is not None and nb_occ != 0:
                                v_person_day = \
                                    volume_day / nb_occ
                                print('Hot water volume per person and day:')
                                print(v_person_day)

                            print()

        # Create and add TEASER type_buildings to every building node
        if call_teaser:
            #  Create TEASER project
            project = tusage.create_teaser_project(name=teaser_proj_name)

            #  Generate typeBuildings and add to city
            tusage.create_teaser_typecity(project=project,
                                          city=city_object,
                                          generate_Output=False)

        # Pickle and dump city object
        if pickle_city_filename is not None:
            try:
                #  Pickle and dump city objects
                this_path = os.path.dirname(os.path.abspath(__file__))
                path_to_save_to = os.path.join(this_path, 'output',
                                               pickle_city_filename)
                pickle.dump(city_object, open(path_to_save_to, 'wb'))
                print('Pickled and dumped city object')
            except:
                warnings.warn('Could not pickle and save city object')

            log_file.write('pickle_city_filename: ' + str(pickle_city_filename)
                           + '\n')
            #  Close log file
            log_file.close()

        # Visualize city
        if show_city:
            #  Plot city district
            try:
                citvis.plot_city_district(city=city_object,
                                          plot_street=False)
            except:
                warnings.warn('Could not plot city district.')

    return city_object


if __name__ == '__main__':
    this_path = os.path.dirname(os.path.abspath(__file__))

    #  User inputs  #########################################################

    #  Choose generation mode
    #  ######################################################
    #  0 - Use csv/txt input to generate city district
    #  1 - Use csv/txt input file to enrich existing city object, based on
    #  osm call (city object should hold nodes, but no entities. City
    #  generator is going to add building, apartment and load entities to
    #  building nodes
    generation_mode = 0

    #  Generate environment
    #  ######################################################
    year = 2010
    timestep = 3600  # Timestep in seconds
    # location = (51.529086, 6.944689)  # (latitude, longitude) of Bottrop
    location = (50.775346, 6.083887)  # (latitude, longitude) of Aachen
    altitude = 266  # Altitude of location in m (Aachen)

    #  Weather path
    try_path = None
    #  If None, used default TRY (region 5, 2010)

    #  Space heating load generation
    #  ######################################################
    #  Thermal generation method
    #  1 - SLP (standardized load profile)
    #  2 - Load and rescale Modelica simulation profile
    #  (generated with TRY region 12, 2010)
    #  3 - VDI 6007 calculation (requires el_gen_method = 2)
    th_gen_method = 3
    #  For non-residential buildings, SLPs are generated automatically.

    #  Manipulate thermal slp to fit to space heating demand?
    slp_manipulate = False
    #  True - Do manipulation
    #  False - Use original profile
    #  Only relevant, if th_gen_method == 1
    #  Sets thermal power to zero in time spaces, where average daily outdoor
    #  temperature is equal to or larger than 12 °C. Rescales profile to
    #  original demand value.

    #  Manipulate vdi space heating load to be normalized to given annual net
    #  space heating demand in kWh
    vdi_sh_manipulate = False

    #  Electrical load generation
    #  ######################################################
    #  Choose electric load profile generation method (1 - SLP; 2 - Stochastic)
    #  Stochastic profile is only generated for residential buildings,
    #  which have a defined number of occupants (otherwise, SLP is used)
    el_gen_method = 2
    #  If user defindes method_3_nb or method_4_nb within input file
    #  (only valid for non-residential buildings), SLP will not be used.
    #  Instead, corresponding profile will be loaded (based on measurement
    #  data, see ElectricalDemand.py within pycity)

    #  Do normalization of el. load profile
    #  (only relevant for el_gen_method=2).
    #  Rescales el. load profile to expected annual el. demand value in kWh
    do_normalization = True

    #  Randomize electrical demand value (residential buildings, only)
    el_random = False

    #  Prevent usage of electrical heating and hot water devices in
    #  electrical load generation (only relevant if el_gen_method == 2)
    prev_heat_dev = True
    #  True: Prevent electrical heating device usage for profile generation
    #  False: Include electrical heating devices in electrical load generation

    #  Use cosine function to increase winter lighting usage and reduce
    #  summer lighting usage in richadson el. load profiles
    #  season_mod is factor, which is used to rescale cosine wave with
    #  lighting power reference (max. lighting power)
    season_mod = 0.3
    #  If None, do not use cosine wave to estimate seasonal influence
    #  Else: Define float
    #  (only relevant if el_gen_method == 2)

    #  Hot water profile generation
    #  ######################################################
    #  Generate DHW profiles? (True/False)
    use_dhw = True  # Only relevant for residential buildings

    #  DHW generation method? (1 - Annex 42; 2 - Stochastic profiles)
    #  Choice of Anex 42 profiles NOT recommended for multiple builings,
    #  as profile stays the same and only changes scaling.
    #  Stochastic profiles require defined nb of occupants per residential
    #  building
    dhw_method = 2  # Only relevant for residential buildings

    #  Define dhw volume per person and day (use_dhw=True)
    dhw_volumen = 64  # Only relevant for residential buildings

    #  Randomize choosen dhw_volume reference value by selecting new value
    #  from gaussian distribution with 20 % standard deviation
    dhw_random = False

    #  Input file names and pathes
    #  ######################################################
    #  Define input data filename
<<<<<<< HEAD
    filename = 'city_3_buildings.txt'
    #filename = 'city_clust_simple.txt'
    #filename = 'aachen_forsterlinde_mod_6.txt'
    #filename = 'aachen_frankenberg_mod_6.txt'
=======
    # filename = 'city_clust_simple.txt'
    #filename = 'aachen_forsterlinde_mod_6.t
    filename = 'aachen_frankenberg_mod_8.txt'
>>>>>>> bf068091
    #filename = 'aachen_huenefeld_mod_6.txt'
    #filename = 'aachen_kronenberg_mod_8.txt'
    #filename = 'aachen_preusweg_mod_8.txt'
    #filename = 'aachen_tuerme_mod_6.txt'

    #  Output filename
    pickle_city_filename = filename[:-4] + '.pkl'

    #  For generation_mode == 1:
    # city_osm_input = None
    #city_osm_input = 'aachen_forsterlinde_mod_7.pkl'
    city_osm_input = 'aachen_frankenberg_mod_7.pkl'
    #city_osm_input = 'aachen_huenefeld_mod_7.pkl'
    #city_osm_input = 'aachen_kronenberg_mod_7.pkl'
    #city_osm_input = 'aachen_preusweg_mod_7.pkl'
    #city_osm_input = 'aachen_tuerme_mod_7.pkl'

    #  Efficiency factor of thermal energy systems
    #  Used to convert input values (final energy demand) to net energy demand
    eff_factor = 1

    #  For VDI 6007 simulation (th_gen_method == 3)
    #  #####################################
    t_set_heat = 20  # Heating set temperature in degree Celsius
    t_set_night = 16  # Night set back temperature in degree Celsius
    t_set_cool = 70  # Cooling set temperature in degree Celsius

    #  Air exchange rate (required for th_gen_method = 3 (VDI 6007 sim.))
    air_vent_mode = 2
    #  int; Define mode for air ventilation rate generation
    #  0 : Use constant value (vent_factor in 1/h)
    #  1 : Use deterministic, temperature-dependent profile
    #  2 : Use stochastic, user-dependent profile
    #  False: Use static ventilation rate value

    vent_factor = 0.3  # Constant. ventilation rate
    #  (only used, if air_vent_mode is 0. Otherwise, estimate vent_factor
    #  based on last year of modernization)

    #  TEASER typebuilding generation
    #  ######################################################
    #  Use TEASER to generate typebuildings?

    call_teaser = False
    teaser_proj_name = filename[:-4]
    #  Requires additional attributes (such as nb_of_floors, net_floor_area..)

    txt_path = os.path.join(this_path, 'input', filename)
    if generation_mode == 1:
        path_city_osm_in = os.path.join(this_path, 'input', city_osm_input)

    # Path for log file
    log_f_name = log_file_name = str('log_' + filename)
    log_f_path = os.path.join(this_path, 'output', log_file_name)

    #  End of user inputs  ################################################

    print('Run city generator for ', filename)

    assert generation_mode in [0, 1]

    if generation_mode == 1:
        assert city_osm_input is not None

    if air_vent_mode == 1 or air_vent_mode == 2:
        assert el_gen_method == 2, 'air_vent_mode 1 and 2 require occupancy' \
                                   ' profiles!'

    # Load district_data file
    district_data = get_district_data_from_txt(txt_path)

    if generation_mode == 1:

        #  Load city input file
        city_osm = pickle.load(open(path_city_osm_in, mode='rb'))

    else:
        #  Dummy value
        city_osm = None

    # Generate city district
    city = run_city_generator(generation_mode=generation_mode,
                              timestep=timestep,
                              year=year, location=location,
                              th_gen_method=th_gen_method,
                              el_gen_method=el_gen_method, use_dhw=use_dhw,
                              dhw_method=dhw_method,
                              district_data=district_data,
                              pickle_city_filename=pickle_city_filename,
                              eff_factor=eff_factor, show_city=True,
                              try_path=try_path, altitude=altitude,
                              dhw_volumen=dhw_volumen,
                              do_normalization=do_normalization,
                              slp_manipulate=slp_manipulate,
                              call_teaser=call_teaser,
                              teaser_proj_name=teaser_proj_name,
                              air_vent_mode=air_vent_mode,
                              vent_factor=vent_factor,
                              t_set_heat=t_set_heat,
                              t_set_cool=t_set_cool,
                              t_night=t_set_night,
                              vdi_sh_manipulate=vdi_sh_manipulate,
                              city_osm=city_osm, el_random=el_random,
                              dhw_random=dhw_random,
                              prev_heat_dev=prev_heat_dev,
                              log_path=log_f_path,
                              season_mod=season_mod)

    # if call_teaser:
    #     #  Search for residential building
    #     for n in city.nodes():
    #         if 'node_type' in city.node[n]:
    #             #  If node_type is building
    #             if city.node[n]['node_type'] == 'building':
    #                 #  If entity is of type pv
    #                 if city.node[n]['entity']._kind == 'building':
    #                     if city.node[n]['entity'].build_type == 0:
    #                         break
    #
    #     type_building = city.node[n]['type_building']
    #     print(type_building)

    # el_power = city.get_aggr_el_power_curve()
    #
    # import matplotlib.pyplot as plt
    #
    # plt.plot(el_power)
    # plt.show()
    # plt.close()<|MERGE_RESOLUTION|>--- conflicted
+++ resolved
@@ -2473,16 +2473,11 @@
     #  Input file names and pathes
     #  ######################################################
     #  Define input data filename
-<<<<<<< HEAD
+
     filename = 'city_3_buildings.txt'
     #filename = 'city_clust_simple.txt'
     #filename = 'aachen_forsterlinde_mod_6.txt'
     #filename = 'aachen_frankenberg_mod_6.txt'
-=======
-    # filename = 'city_clust_simple.txt'
-    #filename = 'aachen_forsterlinde_mod_6.t
-    filename = 'aachen_frankenberg_mod_8.txt'
->>>>>>> bf068091
     #filename = 'aachen_huenefeld_mod_6.txt'
     #filename = 'aachen_kronenberg_mod_8.txt'
     #filename = 'aachen_preusweg_mod_8.txt'
