--- conflicted
+++ resolved
@@ -2753,11 +2753,7 @@
     #  ######################################################
     #  Define input data filename
 
-<<<<<<< HEAD
     # filename = 'city_3_buildings_mixed.txt'
-=======
-    filename = 'city_3_buildings.txt'
->>>>>>> a42f454a
     # filename = 'city_clust_simple.txt'
     filename = 'aachen_forsterlinde_mod_new_1.txt'
     # filename = 'aachen_frankenberg_mod_new_1.txt'
